﻿# Copyright (c) Microsoft Corporation.  All rights reserved.

"""End to end test.
"""

import logging
import unittest
import json
import os.path

import pydocumentdb.documents as documents
import pydocumentdb.document_client as document_client
import pydocumentdb.errors as errors
import pydocumentdb.http_constants as http_constants
import pydocumentdb.hash_partition_resolver as hash_partition_resolver
import pydocumentdb.range_partition_resolver as range_partition_resolver
import pydocumentdb.murmur_hash as murmur_hash
import pydocumentdb.consistent_hash_ring as consistent_hash_ring
import pydocumentdb.range as partition_range
import test_partition_resolver as test_partition_resolver
import pydocumentdb.base as base

from struct import *
from __builtin__ import *

<<<<<<< HEAD
TEST_DB_NAME = 'sample database'
=======
>>>>>>> c6af4c22


if masterKey == '[YOUR_KEY_HERE]' or host == '[YOUR_ENDPOINT_HERE]':
    raise Exception(
        "You must specify your Azure DocumentDB account values for "
        "'masterKey' and 'host' at the top of this file to run the tests.")


#IMPORTANT NOTES:
  
#  	Most test cases in this file create collections in your DocumentDB account.
#  	Collections are billing entities.  By running these test cases, you may incur monetary costs on your account.
  
#  	To Run the test, replace the two member fields (masterKey and host) with values 
#   associated with your DocumentDB account.

class CRUDTests(unittest.TestCase):
    """Python CRUD Tests.
    """

    host = '[YOUR_ENDPOINT_HERE]'
    masterKey = '[YOUR_KEY_HERE]'

    def __AssertHTTPFailureWithStatus(self, status_code, func, *args, **kwargs):
        """Assert HTTP failure with status.

        :Parameters:
            - `status_code`: int
            - `func`: function
        """
        try:
            func(*args, **kwargs)
            self.assertFalse(True, 'function should fail.')
        except errors.HTTPFailure as inst:
            self.assertEqual(inst.status_code, status_code)

    def setUp(self):
        client = document_client.DocumentClient(CRUDTests.host,
                                                {'masterKey': CRUDTests.masterKey})
        databases = list(client.ReadDatabases())
        if not databases:
            return
        for database in databases:
            if database['id'] == TEST_DB_NAME:
                client.DeleteDatabase(self.GetDatabaseLink(database, False))

    def test_database_crud_self_link(self):
        self._test_database_crud(False)

    def test_database_crud_name_based(self):
        self._test_database_crud(True)

    def _test_database_crud(self, is_name_based):
        client = document_client.DocumentClient(CRUDTests.host,
                                                {'masterKey': CRUDTests.masterKey})
        # read databases.
        databases = list(client.ReadDatabases())
        # create a database.
        before_create_databases_count = len(databases)
        database_definition = { 'id': TEST_DB_NAME }
        created_db = client.CreateDatabase(database_definition)
        self.assertEqual(created_db['id'], database_definition['id'])
        # Read databases after creation.
        databases = list(client.ReadDatabases())
        self.assertEqual(len(databases),
                         before_create_databases_count + 1,
                         'create should increase the number of databases')
        # query databases.
        databases = list(client.QueryDatabases({
            'query': 'SELECT * FROM root r WHERE r.id=@id',
            'parameters': [
                { 'name':'@id', 'value': database_definition['id'] }
            ]
        }))
        self.assert_(databases,
                     'number of results for the query should be > 0')

        # read database.
        one_db_from_read = client.ReadDatabase(self.GetDatabaseLink(created_db, is_name_based))

        # delete database.
        client.DeleteDatabase(self.GetDatabaseLink(created_db, is_name_based))
        # read database after deletion
        self.__AssertHTTPFailureWithStatus(404,
                                           client.ReadDatabase,
                                           self.GetDatabaseLink(created_db, is_name_based))

    def test_sql_query_crud(self):
        client = document_client.DocumentClient(CRUDTests.host, {'masterKey': CRUDTests.masterKey})
        # create two databases.
        client.CreateDatabase({ 'id': 'database 1' })
        client.CreateDatabase({ 'id': 'database 2' })
        # query with parameters.
        databases = list(client.QueryDatabases({
            'query': 'SELECT * FROM root r WHERE r.id=@id',
            'parameters': [
                { 'name':'@id', 'value': 'database 1' }
            ]
        }))
        self.assertEqual(1, len(databases), 'Unexpected number of query results.')

        # query without parameters.
        databases = list(client.QueryDatabases({
            'query': 'SELECT * FROM root r WHERE r.id="database non-existing"'
        }))
        self.assertEqual(0, len(databases), 'Unexpected number of query results.')

        # query with a string.
        databases = list(client.QueryDatabases('SELECT * FROM root r WHERE r.id="database 2"'))
        self.assertEqual(1, len(databases), 'Unexpected number of query results.')

    def test_collection_crud_self_link(self):
        self._test_collection_crud(False)

    def test_collection_crud_name_based(self):
        self._test_collection_crud(True)

    def _test_collection_crud(self, is_name_based):
        client = document_client.DocumentClient(CRUDTests.host,
                                                {'masterKey': CRUDTests.masterKey})
        # create database
        created_db = client.CreateDatabase({ 'id': TEST_DB_NAME })
        collections = list(client.ReadCollections(self.GetDatabaseLink(created_db, is_name_based)))
        # create a collection
        before_create_collections_count = len(collections)
        collection_definition = { 'id': 'sample collection', 'indexingPolicy': {'indexingMode': 'consistent'} }
        created_collection = client.CreateCollection(self.GetDatabaseLink(created_db, is_name_based),
                                                     collection_definition)
        self.assertEqual(collection_definition['id'], created_collection['id'])
        self.assertEqual('consistent', created_collection['indexingPolicy']['indexingMode'])

        # read collections after creation
        collections = list(client.ReadCollections(self.GetDatabaseLink(created_db, is_name_based)))
        self.assertEqual(len(collections),
                         before_create_collections_count + 1,
                         'create should increase the number of collections')
        # query collections
        collections = list(client.QueryCollections(
            self.GetDatabaseLink(created_db, is_name_based),
            {
                'query': 'SELECT * FROM root r WHERE r.id=@id',
                'parameters': [
                    { 'name':'@id', 'value': collection_definition['id'] }
                ]
            }))
        # Replacing indexing policy is allowed.
        lazy_policy = {'indexingMode': 'lazy'}
        created_collection['indexingPolicy'] = lazy_policy
        replaced_collection = client.ReplaceCollection(self.GetDocumentCollectionLink(created_db, created_collection, is_name_based), created_collection)
        self.assertEqual('lazy', replaced_collection['indexingPolicy']['indexingMode'])
        # Replacing collection Id should fail.
        change_collection = created_collection.copy()
        change_collection['id'] = 'try_change_id'
        self.__AssertHTTPFailureWithStatus(400,
                                           client.ReplaceCollection,
                                           self.GetDocumentCollectionLink(created_db, created_collection, is_name_based),
                                           change_collection)

        self.assert_(collections)
        # delete collection
        client.DeleteCollection(self.GetDocumentCollectionLink(created_db, created_collection, is_name_based))
        # read collection after deletion
        self.__AssertHTTPFailureWithStatus(404,
                                           client.ReadCollection,
                                           self.GetDocumentCollectionLink(created_db, created_collection, is_name_based))

    
    def test_partitioned_collection(self):
        client = document_client.DocumentClient(CRUDTests.host, {'masterKey': CRUDTests.masterKey})

        created_db = client.CreateDatabase({ 'id': 'sample database' })

        collection_definition = {   'id': 'sample collection', 
                                    'partitionKey': 
                                    {   
                                        'paths': ['/id'],
                                        'kind': documents.PartitionKind.Hash
                                    }
                                }

        options = { 'offerThroughput': 10100 }

        created_collection = client.CreateCollection(self.GetDatabaseLink(created_db),
                                collection_definition, 
                                options)
        
        self.assertEqual(collection_definition.get('id'), created_collection.get('id'))
        self.assertEqual(collection_definition.get('partitionKey').get('paths')[0], created_collection.get('partitionKey').get('paths')[0])
        self.assertEqual(collection_definition.get('partitionKey').get('kind'), created_collection.get('partitionKey').get('kind'))

        offers = list(client.ReadOffers())
        self.assertEqual(1, len(offers))
        expected_offer = offers[0]
        self.assertEqual(expected_offer.get('content').get('offerThroughput'), options.get('offerThroughput'))

        client.DeleteCollection(self.GetDocumentCollectionLink(created_db, created_collection))

    def test_partitioned_collection_partition_key_extraction(self):
        client = document_client.DocumentClient(CRUDTests.host, {'masterKey': CRUDTests.masterKey})

        created_db = client.CreateDatabase({ 'id': 'sample database' })
        
        collection_definition = {   'id': 'sample collection', 
                                    'partitionKey': 
                                    {   
                                        'paths': ['/address/state'],
                                        'kind': documents.PartitionKind.Hash
                                    }
                                }

        created_collection = client.CreateCollection(self.GetDatabaseLink(created_db),
                                collection_definition)

        document_definition = {'id': 'document1',
                               'address' : { 'street' : '1 Microsoft Way',
                                             'city' : 'Redmond',
                                             'state' : 'WA',
                                             'zip code' : 98052
                                           }
                               }

        # create document without partition key being specified
        created_document = client.CreateDocument(
            self.GetDocumentCollectionLink(created_db, created_collection),
            document_definition)

        self.assertEqual(created_document.get('id'), document_definition.get('id'))
        self.assertEqual(created_document.get('address').get('state'), document_definition.get('address').get('state'))

        # create document by specifying a different partition key in options than what's in the document will result in BadRequest(status code 400)
        document_definition['id'] = 'document2'
        options = { 'partitionKey': 'NY' }

        self.__AssertHTTPFailureWithStatus(
            400,
            client.CreateDocument,
            self.GetDocumentCollectionLink(created_db, created_collection),
            document_definition,
            options)

        collection_definition1 = {   'id': 'sample collection1', 
                                    'partitionKey': 
                                    {   
                                        'paths': ['/address'],
                                        'kind': documents.PartitionKind.Hash
                                    }
                                }

        created_collection1 = client.CreateCollection(self.GetDatabaseLink(created_db),
                                collection_definition1)

        # Create document with partitionkey not present as a leaf level property but a dict
        options = {}
        created_document = client.CreateDocument(
            self.GetDocumentCollectionLink(created_db, created_collection1),
            document_definition, options)

        self.assertEqual(options['partitionKey'], documents.Undefined)

        collection_definition2 = {   'id': 'sample collection2', 
                                    'partitionKey': 
                                    {   
                                        'paths': ['/address/state/city'],
                                        'kind': documents.PartitionKind.Hash
                                    }
                                }

        created_collection2 = client.CreateCollection(self.GetDatabaseLink(created_db),
                                collection_definition2)

        # Create document with partitionkey not present in the document
        options = {}
        created_document = client.CreateDocument(
            self.GetDocumentCollectionLink(created_db, created_collection2),
            document_definition, options)

        self.assertEqual(options['partitionKey'], documents.Undefined)

        client.DeleteCollection(self.GetDocumentCollectionLink(created_db, created_collection))
        client.DeleteCollection(self.GetDocumentCollectionLink(created_db, created_collection1))
        client.DeleteCollection(self.GetDocumentCollectionLink(created_db, created_collection2))

    def test_partitioned_collection_partition_key_extraction_special_chars(self):
        client = document_client.DocumentClient(CRUDTests.host, {'masterKey': CRUDTests.masterKey})

        created_db = client.CreateDatabase({ 'id': TEST_DB_NAME })

        collection_definition1 = {   'id': 'sample collection1', 
                                    'partitionKey': 
                                    {   
                                        'paths': ['/\"level\' 1*()\"/\"le/vel2\"'],
                                        'kind': documents.PartitionKind.Hash
                                    }
                                }
        
        created_collection1 = client.CreateCollection(self.GetDatabaseLink(created_db),
                                collection_definition1)

        document_definition = {'id': 'document1',
                               "level' 1*()" : { "le/vel2" : 'val1' }
                              }

        options = {}
        created_document = client.CreateDocument(
            self.GetDocumentCollectionLink(created_db, created_collection1),
            document_definition, options)

        self.assertEqual(options['partitionKey'], 'val1')

        collection_definition2 = {   'id': 'sample collection2', 
                                    'partitionKey': 
                                    {   
                                        'paths': ['/\'level\" 1*()\'/\'le/vel2\''],
                                        'kind': documents.PartitionKind.Hash
                                    }
                                }
        
        created_collection2 = client.CreateCollection(self.GetDatabaseLink(created_db),
                                collection_definition2)

        document_definition = {'id': 'document2',
                               'level\" 1*()' : { 'le/vel2' : 'val2' }
                              }

        options = {}
        created_document = client.CreateDocument(
            self.GetDocumentCollectionLink(created_db, created_collection2),
            document_definition, options)

        self.assertEqual(options['partitionKey'], 'val2')

        client.DeleteCollection(self.GetDocumentCollectionLink(created_db, created_collection1))
        client.DeleteCollection(self.GetDocumentCollectionLink(created_db, created_collection2))

        
    def test_partitioned_collection_path_parser(self):
        entries = json.loads(open(os.path.abspath("test\BaselineTest.PathParser.json")).read())
        for entry in entries:
            parts = base.ParsePaths([entry['path']])
            self.assertEqual(parts, entry['parts'])

        paths = ["/\"Ke \\ \\\" \\\' \\? \\a \\\b \\\f \\\n \\\r \\\t \\v y1\"/*"]
        parts = [ "Ke \\ \\\" \\\' \\? \\a \\\b \\\f \\\n \\\r \\\t \\v y1", "*" ]
        self.assertEqual(parts, base.ParsePaths(paths))

        paths = ["/'Ke \\ \\\" \\\' \\? \\a \\\b \\\f \\\n \\\r \\\t \\v y1'/*"]
        parts = [ "Ke \\ \\\" \\\' \\? \\a \\\b \\\f \\\n \\\r \\\t \\v y1", "*" ]
        self.assertEqual(parts, base.ParsePaths(paths))
        

    def test_partitioned_collection_document_crud_and_query(self):
        client = document_client.DocumentClient(CRUDTests.host, {'masterKey': CRUDTests.masterKey})

        created_db = client.CreateDatabase({ 'id': TEST_DB_NAME })
        
        collection_definition = {   'id': 'sample collection', 
                                    'partitionKey': 
                                    {   
                                        'paths': ['/id'],
                                        'kind': documents.PartitionKind.Hash
                                    }
                                }

        created_collection = client.CreateCollection(self.GetDatabaseLink(created_db),
                                collection_definition)

        document_definition = {'id': 'document',
                               'key': 'value'}

        created_document = client.CreateDocument(
            self.GetDocumentCollectionLink(created_db, created_collection),
            document_definition)

        self.assertEqual(created_document.get('id'), document_definition.get('id'))
        self.assertEqual(created_document.get('key'), document_definition.get('key'))

        # For ReadDocument, we require to have the partitionKey to be specified as part of options otherwise we get BadRequest(status code 400)
        self.__AssertHTTPFailureWithStatus(
            400,
            client.ReadDocument,
            self.GetDocumentLink(created_db, created_collection, created_document))

        # read document
        options = { 'partitionKey': document_definition.get('id') }
        read_document = client.ReadDocument(
            self.GetDocumentLink(created_db, created_collection, created_document), 
            options)

        self.assertEqual(read_document.get('id'), created_document.get('id'))
        self.assertEqual(read_document.get('key'), created_document.get('key'))

        # Read document feed doesn't require partitionKey as it's always a cross partition query
        documentlist = list(client.ReadDocuments(
            self.GetDocumentCollectionLink(created_db, created_collection)))
        self.assertEqual(1, len(documentlist))

        # replace document
        document_definition['key'] = 'new value'

        replaced_document = client.ReplaceDocument(
            self.GetDocumentLink(created_db, created_collection, created_document),
            document_definition)

        self.assertEqual(replaced_document.get('key'), document_definition.get('key'))

        # upsert document(create scenario)
        document_definition['id'] = 'document2'
        document_definition['key'] = 'value2'

        upserted_document = client.UpsertDocument(self.GetDocumentCollectionLink(created_db, created_collection),
            document_definition)

        self.assertEqual(upserted_document.get('id'), document_definition.get('id'))
        self.assertEqual(upserted_document.get('key'), document_definition.get('key'))

        documentlist = list(client.ReadDocuments(
            self.GetDocumentCollectionLink(created_db, created_collection)))
        self.assertEqual(2, len(documentlist))

        # For DeleteDocument, we require to have the partitionKey to be specified as part of options otherwise we get BadRequest(status code 400)
        self.__AssertHTTPFailureWithStatus(
            400,
            client.DeleteDocument,
            self.GetDocumentLink(created_db, created_collection, upserted_document))

        # delete document
        options = { 'partitionKey': upserted_document.get('id') }
        client.DeleteDocument(
            self.GetDocumentLink(created_db, created_collection, upserted_document), 
            options)

        # query document on the partition key secified in the predicate will pass even without setting enableCrossPartitionQuery or passing in the partitionKey value
        documentlist = list(client.QueryDocuments(
            self.GetDocumentCollectionLink(created_db, created_collection),
            {
                'query': 'SELECT * FROM root r WHERE r.id=\'' + replaced_document.get('id') + '\''
            }))
        self.assertEqual(1, len(documentlist))

        # query document on any property other than partitionKey will fail without setting enableCrossPartitionQuery or passing in the partitionKey value
        try:
            list(client.QueryDocuments(
                self.GetDocumentCollectionLink(created_db, created_collection),
                {
                    'query': 'SELECT * FROM root r WHERE r.key=\'' + replaced_document.get('key') + '\''
                }))
        except Exception:
            pass

        # cross partition query
        options = { 'enableCrossPartitionQuery': True }
        documentlist = list(client.QueryDocuments(
            self.GetDocumentCollectionLink(created_db, created_collection),
            {
                'query': 'SELECT * FROM root r WHERE r.key=\'' + replaced_document.get('key') + '\''
            }, options))

        self.assertEqual(1, len(documentlist))

        # query document by providing the partitionKey value
        options = { 'partitionKey': replaced_document.get('id') }
        documentlist = list(client.QueryDocuments(
            self.GetDocumentCollectionLink(created_db, created_collection),
            {
                'query': 'SELECT * FROM root r WHERE r.key=\'' + replaced_document.get('key') + '\''
            }, options))

        self.assertEqual(1, len(documentlist))

        client.DeleteCollection(self.GetDocumentCollectionLink(created_db, created_collection))

    def test_partitioned_collection_permissions(self):
        client = document_client.DocumentClient(CRUDTests.host, {'masterKey': CRUDTests.masterKey})

        created_db = client.CreateDatabase({ 'id': TEST_DB_NAME })

        collection_definition = {   'id': 'sample collection', 
                                    'partitionKey': 
                                    {   
                                        'paths': ['/key'],
                                        'kind': documents.PartitionKind.Hash
                                    }
                                }

        collection_definition['id'] = 'all collection'
        
        all_collection = client.CreateCollection(self.GetDatabaseLink(created_db),
                                collection_definition)

        collection_definition['id'] = 'read collection'

        read_collection = client.CreateCollection(self.GetDatabaseLink(created_db),
                                collection_definition)

        user = client.CreateUser(self.GetDatabaseLink(created_db), { 'id': 'user' })

        permission_definition = {
            'id': 'all permission',
            'permissionMode': documents.PermissionMode.All,
            'resource': self.GetDocumentCollectionLink(created_db, all_collection),
            'resourcePartitionKey' : [1]
        }

        all_permission = client.CreatePermission(self.GetUserLink(created_db, user), permission_definition)

        permission_definition = {
            'id': 'read permission',
            'permissionMode': documents.PermissionMode.Read,
            'resource': self.GetDocumentCollectionLink(created_db, read_collection),
            'resourcePartitionKey' : [1]
        }

        read_permission = client.CreatePermission(self.GetUserLink(created_db, user), permission_definition)

        resource_tokens = {}
        # storing the resource tokens based on Resource IDs
        resource_tokens[all_collection['_rid']] = (all_permission['_token'])
        resource_tokens[read_collection['_rid']] = (read_permission['_token'])
        
        restricted_client = document_client.DocumentClient(
            CRUDTests.host, {'resourceTokens': resource_tokens})

        document_definition = {'id': 'document1',
                               'key': 1
                               }
        
        # Create document in all_collection should succeed since the partitionKey is 1 which is what specified as resourcePartitionKey in permission object and it has all permissions
        created_document = restricted_client.CreateDocument(
            self.GetDocumentCollectionLink(created_db, all_collection, False),
            document_definition)

        # Create document in read_collection should fail since it has only read permissions for this collection
        self.__AssertHTTPFailureWithStatus(
            403,
            restricted_client.CreateDocument,
            self.GetDocumentCollectionLink(created_db, read_collection, False),
            document_definition)

        # Read document feed should succeed for this collection. Note that I need to pass in partitionKey here since permission has resourcePartitionKey defined
        options = { 'partitionKey': document_definition.get('key') }
        documentlist = list(restricted_client.ReadDocuments(
            self.GetDocumentCollectionLink(created_db, read_collection, False),
            options))

        self.assertEqual(0, len(documentlist))

        document_definition['key'] = 2
        options = { 'partitionKey': document_definition.get('key') }
        # Create document should fail since the partitionKey is 2 which is different that what is specified as resourcePartitionKey in permission object
        self.__AssertHTTPFailureWithStatus(
            403,
            restricted_client.CreateDocument,
            self.GetDocumentCollectionLink(created_db, all_collection, False),
            document_definition,
            options)
        
        document_definition['key'] = 1
        options = { 'partitionKey': document_definition.get('key') }
        # Delete document should succeed since the partitionKey is 1 which is what specified as resourcePartitionKey in permission object
        created_document = restricted_client.DeleteDocument(
            self.GetDocumentLink(created_db, all_collection, created_document, False),
            options)

        # Delete document in read_collection should fail since it has only read permissions for this collection
        self.__AssertHTTPFailureWithStatus(
            403,
            restricted_client.DeleteDocument,
            self.GetDocumentCollectionLink(created_db, read_collection, False),
            options)

        client.DeleteCollection(self.GetDocumentCollectionLink(created_db, all_collection))
        client.DeleteCollection(self.GetDocumentCollectionLink(created_db, read_collection))

    def test_partitioned_collection_execute_stored_procedure(self):
        client = document_client.DocumentClient(CRUDTests.host, {'masterKey': CRUDTests.masterKey})

        created_db = client.CreateDatabase({ 'id': TEST_DB_NAME })

        collection_definition = {   'id': 'sample collection', 
                                    'partitionKey': 
                                    {   
                                        'paths': ['/pk'],
                                        'kind': documents.PartitionKind.Hash
                                    }
                                }

        created_collection = client.CreateCollection(self.GetDatabaseLink(created_db),
                                collection_definition)
        
        sproc = {
            'id': 'storedProcedure',
            'body': (
                'function () {' +
                '   var client = getContext().getCollection();' +
                '   client.createDocument(client.getSelfLink(), { id: \'testDoc\', pk : 2}, {}, function(err, docCreated, options) { ' +
                '   if(err) throw new Error(\'Error while creating document: \' + err.message);' +
                '   else {' +
                         '   getContext().getResponse().setBody(1);' +
                '        }' +
                '   });}')
        }

        created_sproc = client.CreateStoredProcedure(self.GetDocumentCollectionLink(created_db, created_collection), sproc)

        # Partiton Key value same as what is specified in the stored procedure body
        client.ExecuteStoredProcedure(self.GetStoredProcedureLink(created_db, created_collection, created_sproc),
                                               None, { 'partitionKey' : 2})

        # Partiton Key value different than what is specified in the stored procedure body will cause a bad request(400) error
        self.__AssertHTTPFailureWithStatus(
            400,
            client.ExecuteStoredProcedure,
            self.GetStoredProcedureLink(created_db, created_collection, created_sproc),
            None,
            { 'partitionKey' : 3})
        
        client.DeleteCollection(self.GetDocumentCollectionLink(created_db, created_collection))

    def test_partitioned_collection_attachment_crud_and_query(self):
        class ReadableStream(object):
            """Customized file-like stream.
            """

            def __init__(self, chunks = ['first chunk ', 'second chunk']):
                """Initialization.

                :Parameters:
                    - `chunks`: list

                """
                self._chunks = list(chunks)

            def read(self, n=-1):
                """Simulates the read method in a file stream.

                :Parameters:
                    - `n`: int

                :Returns:
                    str

                """
                if self._chunks:
                    return self._chunks.pop(0)
                else:
                    return ''

            def __len__(self):
                """To make len(ReadableStream) work.
                """
                return sum([len(chunk) for chunk in self._chunks])


        client = document_client.DocumentClient(CRUDTests.host, {'masterKey': CRUDTests.masterKey})

        db = client.CreateDatabase({ 'id': TEST_DB_NAME })
        
        collection_definition = {   'id': 'sample collection', 
                                    'partitionKey': 
                                    {   
                                        'paths': ['/id'],
                                        'kind': documents.PartitionKind.Hash
                                    }
                                }

        collection = client.CreateCollection(self.GetDatabaseLink(db), collection_definition)
        
        document_definition = {'id': 'sample document',
                               'key': 'value'}

        document = client.CreateDocument(self.GetDocumentCollectionLink(db, collection),
                                         document_definition)

        content_stream = ReadableStream()
        options = { 'slug': 'sample attachment',
                    'contentType': 'application/text' }

        # Currently, we require to have the partitionKey to be specified as part of options otherwise we get BadRequest(status code 400)
        self.__AssertHTTPFailureWithStatus(
            400,
            client.CreateAttachmentAndUploadMedia,
            self.GetDocumentLink(db, collection, document),
            content_stream,
            options)

        content_stream = ReadableStream()
        # Setting the partitionKey as part of options is required for attachment CRUD
        options = { 'slug': 'sample attachment',
                    'contentType': 'application/text',
                    'partitionKey' :  document_definition.get('id') }
        
        # create attachment and upload media
        attachment = client.CreateAttachmentAndUploadMedia(
            self.GetDocumentLink(db, collection, document), content_stream, options)

        self.assertEqual(attachment['id'], options['slug'])

        # Currently, we require to have the partitionKey to be specified as part of options otherwise we get BadRequest(status code 400)
        try:
            list(client.ReadAttachments(
            self.GetDocumentLink(db, collection, document)))
        except Exception:
            pass

        # Read attachment feed requires partitionKey to be passed
        options = { 'partitionKey': document_definition.get('id') }
        attachmentlist = list(client.ReadAttachments(
            self.GetDocumentLink(db, collection, document), options))
        self.assertEqual(1, len(attachmentlist))

        content_stream = ReadableStream()
        options = { 'slug': 'new attachment',
                    'contentType': 'application/text' }
        # Currently, we require to have the partitionKey to be specified as part of options otherwise we get BadRequest(status code 400)
        self.__AssertHTTPFailureWithStatus(
            400,
            client.UpsertAttachmentAndUploadMedia,
            self.GetDocumentLink(db, collection, document),
            content_stream,
            options)

        content_stream = ReadableStream()
        # Setting the partitionKey as part of options is required for attachment CRUD
        options = { 'slug': 'new attachment',
                    'contentType': 'application/text',
                    'partitionKey' :  document_definition.get('id') }
        
        # upsert attachment and upload media
        attachment = client.UpsertAttachmentAndUploadMedia(
            self.GetDocumentLink(db, collection, document), content_stream, options)

        self.assertEqual(attachment['id'], options['slug'])

        options = { 'partitionKey': document_definition.get('id') }
        attachmentlist = list(client.ReadAttachments(
            self.GetDocumentLink(db, collection, document), options))
        self.assertEqual(2, len(attachmentlist))

        # create attachment with media link
        dynamic_attachment = {
            'id': 'dynamic attachment',
            'media': 'http://xstore.',
            'MediaType': 'Book',
            'Author':'My Book Author',
            'Title':'My Book Title',
            'contentType':'application/text'
        }

        # Currently, we require to have the partitionKey to be specified as part of options otherwise we get BadRequest(status code 400)
        self.__AssertHTTPFailureWithStatus(
            400,
            client.CreateAttachment,
            self.GetDocumentLink(db, collection, document),
            dynamic_attachment)

        # create dynamic attachment
        options = { 'partitionKey': document_definition.get('id') }
        attachment = client.CreateAttachment(self.GetDocumentLink(db, collection, document),
                                             dynamic_attachment, options)

        self.assertEqual(attachment['MediaType'], dynamic_attachment['MediaType'])
        self.assertEqual(attachment['Author'], dynamic_attachment['Author'])

        # Read Attachment feed
        options = { 'partitionKey': document_definition.get('id') }
        attachmentlist = list(client.ReadAttachments(
            self.GetDocumentLink(db, collection, document), options))
        self.assertEqual(3, len(attachmentlist))
        
        # Currently, we require to have the partitionKey to be specified as part of options otherwise we get BadRequest(status code 400)
        self.__AssertHTTPFailureWithStatus(
            400,
            client.ReadAttachment,
            self.GetAttachmentLink(db, collection, document, attachment))

        # Read attachment
        options = { 'partitionKey': document_definition.get('id') }
        read_attachment = client.ReadAttachment(self.GetAttachmentLink(db, collection, document, attachment),
                                                options)

        self.assertEqual(attachment['id'], read_attachment['id'])

        attachment['Author'] = 'new author'
        
        # Currently, we require to have the partitionKey to be specified as part of options otherwise we get BadRequest(status code 400)
        self.__AssertHTTPFailureWithStatus(
            400,
            client.ReplaceAttachment,
            self.GetAttachmentLink(db, collection, document, attachment),
            attachment)

        # replace the attachment
        options = { 'partitionKey': document_definition.get('id') }
        replaced_attachment = client.ReplaceAttachment(self.GetAttachmentLink(db, collection, document, attachment), attachment, options)
        
        self.assertEqual(attachment['id'], replaced_attachment['id'])
        self.assertEqual(attachment['Author'], replaced_attachment['Author'])

        attachment['id'] = 'new dynamic attachment'
        attachment['Title'] = 'new title'

        # Currently, we require to have the partitionKey to be specified as part of options otherwise we get BadRequest(status code 400)
        self.__AssertHTTPFailureWithStatus(
            400,
            client.UpsertAttachment,
            self.GetDocumentLink(db, collection, document),
            attachment)

        # upsert attachment(create scenario)
        options = { 'partitionKey': document_definition.get('id') }
        upserted_attachment = client.UpsertAttachment(self.GetDocumentLink(db, collection, document), attachment, options)
        
        self.assertEqual(attachment['id'], upserted_attachment['id'])
        self.assertEqual(attachment['Title'], upserted_attachment['Title'])

        # query attachments will fail without passing in the partitionKey value
        try:
            list(client.QueryAttachments(
                self.GetDocumentLink(db, collection, document),
                {
                    'query': 'SELECT * FROM root r WHERE r.MediaType=\'' + dynamic_attachment.get('MediaType') + '\''
                }))
        except Exception:
            pass

        # query attachments by providing the partitionKey value
        options = { 'partitionKey': document_definition.get('id') }
        attachmentlist = list(client.QueryAttachments(
            self.GetDocumentLink(db, collection, document),
            {
                'query': 'SELECT * FROM root r WHERE r.MediaType=\'' + dynamic_attachment.get('MediaType') + '\''
            }, options))

        self.assertEqual(2, len(attachmentlist))

        # Currently, we require to have the partitionKey to be specified as part of options otherwise we get BadRequest(status code 400)
        self.__AssertHTTPFailureWithStatus(
            400,
            client.DeleteAttachment,
            self.GetAttachmentLink(db, collection, document, attachment))

        # deleting attachment
        options = { 'partitionKey': document_definition.get('id') }
        client.DeleteAttachment(self.GetAttachmentLink(db, collection, document, attachment), options)
        
        client.DeleteCollection(self.GetDocumentCollectionLink(db, collection))

    def test_partitioned_collection_partition_key_value_types(self):
        client = document_client.DocumentClient(CRUDTests.host, {'masterKey': CRUDTests.masterKey})

        created_db = client.CreateDatabase({ 'id': TEST_DB_NAME })
        
        collection_definition = {   'id': 'sample collection1', 
                                    'partitionKey': 
                                    {   
                                        'paths': ['/key'],
                                        'kind': documents.PartitionKind.Hash
                                    }
                                }

        created_collection = client.CreateCollection(self.GetDatabaseLink(created_db),
                                collection_definition)

        document_definition = {'id': 'document1',
                               'key' : None,
                               'spam': 'eggs'}

        # create document with partitionKey set as None here
        created_document = client.CreateDocument(
            self.GetDocumentCollectionLink(created_db, created_collection),
            document_definition)

        document_definition = {'id': 'document1',
                               'spam': 'eggs'}

        # create document with partitionKey set as Undefined here
        created_document = client.CreateDocument(
            self.GetDocumentCollectionLink(created_db, created_collection),
            document_definition)

        document_definition = {'id': 'document1',
                               'key' : True,
                               'spam': 'eggs'}

        # create document with bool partitionKey
        created_document = client.CreateDocument(
            self.GetDocumentCollectionLink(created_db, created_collection),
            document_definition)

        document_definition = {'id': 'document1',
                               'key' : 'value',
                               'spam': 'eggs'}

        # create document with string partitionKey
        created_document = client.CreateDocument(
            self.GetDocumentCollectionLink(created_db, created_collection),
            document_definition)

        document_definition = {'id': 'document1',
                               'key' : 100,
                               'spam': 'eggs'}

        # create document with int partitionKey
        created_document = client.CreateDocument(
            self.GetDocumentCollectionLink(created_db, created_collection),
            document_definition)

        document_definition = {'id': 'document1',
                               'key' : 10.50,
                               'spam': 'eggs'}

        # create document with float partitionKey
        created_document = client.CreateDocument(
            self.GetDocumentCollectionLink(created_db, created_collection),
            document_definition)

        client.DeleteCollection(self.GetDocumentCollectionLink(created_db, created_collection))

    def test_partitioned_collection_conflit_crud_and_query(self):
        client = document_client.DocumentClient(CRUDTests.host, {'masterKey': CRUDTests.masterKey})

        created_db = client.CreateDatabase({ 'id': TEST_DB_NAME })

        collection_definition = {   'id': 'sample collection', 
                                    'partitionKey': 
                                    {   
                                        'paths': ['/id'],
                                        'kind': documents.PartitionKind.Hash
                                    }
                                }

        created_collection = client.CreateCollection(self.GetDatabaseLink(created_db),
                                collection_definition)

        conflict_definition = {'id': 'new conflict',
                               'resourceId' : 'doc1',
                               'operationType' : 'create',
                               'resourceType' : 'document'
                              }

        # Currently, we require to have the partitionKey to be specified as part of options otherwise we get BadRequest(status code 400)
        self.__AssertHTTPFailureWithStatus(
            400,
            client.ReadConflict,
            self.GetConflictLink(created_db, created_collection, conflict_definition))

        # read conflict here will return resource not found(404) since there is no conflict here
        options = { 'partitionKey': conflict_definition.get('id') }
        self.__AssertHTTPFailureWithStatus(
            404,
            client.ReadConflict,
            self.GetConflictLink(created_db, created_collection, conflict_definition),
            options)

        # Read conflict feed doesn't requires partitionKey to be specified as it's a cross partition thing
        conflictlist = list(client.ReadConflicts(self.GetDocumentCollectionLink(created_db, created_collection)))
        self.assertEqual(0, len(conflictlist))

        # Currently, we require to have the partitionKey to be specified as part of options otherwise we get BadRequest(status code 400)
        self.__AssertHTTPFailureWithStatus(
            400,
            client.DeleteConflict,
            self.GetConflictLink(created_db, created_collection, conflict_definition))

        # delete conflict here will return resource not found(404) since there is no conflict here
        options = { 'partitionKey': conflict_definition.get('id') }
        self.__AssertHTTPFailureWithStatus(
            404,
            client.DeleteConflict,
            self.GetConflictLink(created_db, created_collection, conflict_definition),
            options)

        # query conflicts on any property other than partitionKey will fail without setting enableCrossPartitionQuery or passing in the partitionKey value
        try:
            list(client.QueryConflicts(
                self.GetDocumentCollectionLink(created_db, created_collection),
                {
                    'query': 'SELECT * FROM root r WHERE r.resourceType=\'' + conflict_definition.get('resourceType') + '\''
                }))
        except Exception:
            pass

        # cross partition query
        options = { 'enableCrossPartitionQuery': True }
        conflictlist = list(client.QueryConflicts(
            self.GetDocumentCollectionLink(created_db, created_collection),
            {
                'query': 'SELECT * FROM root r WHERE r.resourceType=\'' + conflict_definition.get('resourceType') + '\''
            }, options))
        
        self.assertEqual(0, len(conflictlist))

        # query conflicts by providing the partitionKey value
        options = { 'partitionKey': conflict_definition.get('id') }
        conflictlist = list(client.QueryConflicts(
            self.GetDocumentCollectionLink(created_db, created_collection),
            {
                'query': 'SELECT * FROM root r WHERE r.resourceType=\'' + conflict_definition.get('resourceType') + '\''
            }, options))

        self.assertEqual(0, len(conflictlist))

        client.DeleteCollection(self.GetDocumentCollectionLink(created_db, created_collection))

    def test_document_crud_self_link(self):
        self._test_document_crud(False)

    def test_document_crud_name_based(self):
        self._test_document_crud(True)
        
    def _test_document_crud(self, is_name_based):
        client = document_client.DocumentClient(CRUDTests.host,
                                                {'masterKey': CRUDTests.masterKey})
        # create database
        created_db = client.CreateDatabase({ 'id': TEST_DB_NAME })
        # create collection
        created_collection = client.CreateCollection(
            self.GetDatabaseLink(created_db, is_name_based),
            { 'id': 'sample collection' })
        # read documents
        documents = list(client.ReadDocuments(
            self.GetDocumentCollectionLink(created_db, created_collection, is_name_based)))
        # create a document
        before_create_documents_count = len(documents)
        document_definition = {'name': 'sample document',
                               'spam': 'eggs',
                               'key': 'value'}
        # Should throw an error because automatic id generation is disabled.
        self.__AssertHTTPFailureWithStatus(
            400,
            client.CreateDocument,
            self.GetDocumentCollectionLink(created_db, created_collection, is_name_based),
            document_definition,
            {'disableAutomaticIdGeneration': True})

        created_document = client.CreateDocument(
            self.GetDocumentCollectionLink(created_db, created_collection, is_name_based),
            document_definition)
        self.assertEqual(created_document['name'],
                         document_definition['name'])
        self.assertTrue(created_document['id'] != None)
        # duplicated documents are allowed when 'id' is not provided.
        duplicated_document = client.CreateDocument(
            self.GetDocumentCollectionLink(created_db, created_collection, is_name_based),
            document_definition)
        self.assertEqual(duplicated_document['name'],
                         document_definition['name'])
        self.assert_(duplicated_document['id'])
        self.assertNotEqual(duplicated_document['id'],
                            created_document['id'])
        # duplicated documents are not allowed when 'id' is provided.
        duplicated_definition_with_id = document_definition.copy()
        duplicated_definition_with_id['id'] = created_document['id']
        self.__AssertHTTPFailureWithStatus(409,
                                           client.CreateDocument,
                                           self.GetDocumentCollectionLink(created_db, created_collection, is_name_based),
                                           duplicated_definition_with_id)
        # read documents after creation
        documents = list(client.ReadDocuments(
            self.GetDocumentCollectionLink(created_db, created_collection, is_name_based)))
        self.assertEqual(
            len(documents),
            before_create_documents_count + 2,
            'create should increase the number of documents')
        # query documents
        documents = list(client.QueryDocuments(
            self.GetDocumentCollectionLink(created_db, created_collection, is_name_based),
            {
                'query': 'SELECT * FROM root r WHERE r.name=@name',
                'parameters': [
                    { 'name':'@name', 'value':document_definition['name'] }
                ]
            }))
        self.assert_(documents)
        documents = list(client.QueryDocuments(
            self.GetDocumentCollectionLink(created_db, created_collection, is_name_based),
            {
                'query': 'SELECT * FROM root r WHERE r.name=@name',
                'parameters': [
                    { 'name':'@name', 'value':document_definition['name'] }
                ]
            },
            { 'enableScanInQuery': True}))
        self.assert_(documents)
        # replace document.
        created_document['name'] = 'replaced document'
        created_document['spam'] = 'not eggs'
        replaced_document = client.ReplaceDocument(
            self.GetDocumentLink(created_db, created_collection, created_document, is_name_based),
            created_document)
        self.assertEqual(replaced_document['name'],
                         'replaced document',
                         'document id property should change')
        self.assertEqual(replaced_document['spam'],
                         'not eggs',
                         'property should have changed')
        self.assertEqual(created_document['id'],
                         replaced_document['id'],
                         'document id should stay the same')
        # read document
        one_document_from_read = client.ReadDocument(
            self.GetDocumentLink(created_db, created_collection, replaced_document, is_name_based))
        self.assertEqual(replaced_document['id'],
                         one_document_from_read['id'])
        # delete document
        client.DeleteDocument(self.GetDocumentLink(created_db, created_collection, replaced_document, is_name_based))
        # read documents after deletion
        self.__AssertHTTPFailureWithStatus(404,
                                           client.ReadDocument,
                                           self.GetDocumentLink(created_db, created_collection, replaced_document, is_name_based))
    
    def test_partitioning(self):
        client = document_client.DocumentClient(CRUDTests.host,
                                                {'masterKey': CRUDTests.masterKey})
        # create test database
        created_db = client.CreateDatabase({ 'id': TEST_DB_NAME })
        
        # Create bunch of collections participating in partitioning
        collection0 = client.CreateCollection(
            self.GetDatabaseLink(created_db, True),
            { 'id': 'coll_0' })
        collection1 = client.CreateCollection(
            self.GetDatabaseLink(created_db, True),
            { 'id': 'coll_1' })
        collection2 = client.CreateCollection(
            self.GetDatabaseLink(created_db, True),
            { 'id': 'coll_2' })

        # Register the collection links for partitioning through partition resolver
        collection_links = [self.GetDocumentCollectionLink(created_db, collection0, True), self.GetDocumentCollectionLink(created_db, collection1, True), self.GetDocumentCollectionLink(created_db, collection2, True)]
        partition_resolver = test_partition_resolver.TestPartitionResolver(collection_links)
        client.RegisterPartitionResolver(self.GetDatabaseLink(created_db, True), partition_resolver)

        # create a document using the document definition
        document_definition = { 'id': '0',
                                'name': 'sample document',
                                'key': 'value' }
        
        client.CreateDocument(
            self.GetDatabaseLink(created_db, True),
            document_definition)

        # Read the documents in collection1 and verify that the count is 1 now
        documents = list(client.ReadDocuments(
            self.GetDocumentCollectionLink(created_db, collection0, True)))
        self.assertEqual(1, len(documents))
        
        # Verify that it contains the document with Id 0
        self.assertEqual('0', documents[0]['id'])

        document_definition['id'] = '1'

        client.CreateDocument(
            self.GetDatabaseLink(created_db, True),
            document_definition)

        # Read the documents in collection1 and verify that the count is 1 now
        documents = list(client.ReadDocuments(
            self.GetDocumentCollectionLink(created_db, collection1, True)))
        self.assertEqual(1, len(documents))

        # Verify that it contains the document with Id 1
        self.assertEqual('1', documents[0]['id'])

        document_definition['id'] = '2'

        client.CreateDocument(
            self.GetDatabaseLink(created_db, True),
            document_definition)

        # Read the documents in collection2 and verify that the count is 1 now
        documents = list(client.ReadDocuments(
            self.GetDocumentCollectionLink(created_db, collection2, True)))
        self.assertEqual(1, len(documents))

        # Verify that it contains the document with Id 2
        self.assertEqual('2', documents[0]['id'])

        # Updating the value of "key" property to test UpsertDocument(replace scenario)
        document_definition['id'] = '0'
        document_definition['key'] = 'new value'

        client.UpsertDocument(
            self.GetDatabaseLink(created_db, True),
            document_definition)

        # Read the documents in collection0 and verify that the count is still 1
        documents = list(client.ReadDocuments(
            self.GetDocumentCollectionLink(created_db, collection0, True)))
        self.assertEqual(1, len(documents))

        # Verify that it contains the document with new key value
        self.assertEqual(document_definition['key'], documents[0]['key'])

        # Query documents in all collections(since no partition key specified) using query string
        documents = list(client.QueryDocuments(
            self.GetDatabaseLink(created_db, True),
            {
                'query': 'SELECT * FROM root r WHERE r.id=\'2\''
            }))
        self.assertEqual(1, len(documents))

        # Updating the value of id property to test UpsertDocument(create scenario)
        document_definition['id'] = '4'

        client.UpsertDocument(
            self.GetDatabaseLink(created_db, True),
            document_definition)

        # Read the documents in collection1 and verify that the count is 2 now
        documents = list(client.ReadDocuments(
            self.GetDocumentCollectionLink(created_db, collection1, True)))
        self.assertEqual(2, len(documents))

        # Query documents in all collections(since no partition key specified) using query spec
        documents = list(client.QueryDocuments(
            self.GetDatabaseLink(created_db, True),
            {
                'query': 'SELECT * FROM root r WHERE r.id=@id',
                'parameters': [
                    { 'name':'@id', 'value':document_definition['id'] }
                ]
            }))
        self.assertEqual(1, len(documents))

        # Query documents in collection(with partition key of '4' specified) which resolves to collection1
        documents = list(client.QueryDocuments(
            self.GetDatabaseLink(created_db, True),
            {
                'query': 'SELECT * FROM root r'
            }, {}, document_definition['id']))
        self.assertEqual(2, len(documents))

        # Query documents in collection(with partition key '5' specified) which resolves to collection2 but non existent document in that collection
        documents = list(client.QueryDocuments(
            self.GetDatabaseLink(created_db, True),
            {
                'query': 'SELECT * FROM root r WHERE r.id=@id',
                'parameters': [
                    { 'name':'@id', 'value':document_definition['id'] }
                ]
            }, {}, '5'))
        self.assertEqual(0, len(documents))

    
    # Partitioning test(with paging)
    def test_partition_paging(self):
        client = document_client.DocumentClient(CRUDTests.host,
                                                {'masterKey': CRUDTests.masterKey})
        # create test database
        created_db = client.CreateDatabase({ 'id': TEST_DB_NAME })
        
        # Create bunch of collections participating in partitioning
        collection0 = client.CreateCollection(
            self.GetDatabaseLink(created_db, True),
            { 'id': 'coll_0' })
        collection1 = client.CreateCollection(
            self.GetDatabaseLink(created_db, True),
            { 'id': 'coll_1' })
        
        # Register the collection links for partitioning through partition resolver
        collection_links = [self.GetDocumentCollectionLink(created_db, collection0, True), self.GetDocumentCollectionLink(created_db, collection1, True)]
        partition_resolver = test_partition_resolver.TestPartitionResolver(collection_links)
        client.RegisterPartitionResolver(self.GetDatabaseLink(created_db, True), partition_resolver)
        
        # Create document definition used to create documents
        document_definition = { 'id': '0',
                                'name': 'sample document',
                                'key': 'value' }
        
        # Create 10 documents each with a different id starting from 0 to 9
        for i in range(0, 10):
            document_definition['id'] = str(i);
            client.CreateDocument(
                self.GetDatabaseLink(created_db, True),
                document_definition)

        # Query the documents to ensure that you get the correct count(no paging)
        documents = list(client.QueryDocuments(
            self.GetDatabaseLink(created_db, True),
            {
                'query': 'SELECT * FROM root r WHERE r.id < \'7\''
            }))
        self.assertEqual(7, len(documents))

        # Query the documents with maxItemCount to restrict the max number of documents returned
        queryIterable = client.QueryDocuments(
            self.GetDatabaseLink(created_db, True),
            {
                'query': 'SELECT * FROM root r WHERE r.id < \'7\''
            }, {'maxItemCount':3})

        # Query again and count the number of documents(with paging)
        docCount = 0
        for doc in queryIterable:
            docCount += 1

        self.assertEqual(7, docCount)

        # Query again to test fetch_next_block to ensure that it returns the correct number of documents everytime it's called
        queryIterable = client.QueryDocuments(
            self.GetDatabaseLink(created_db, True),
            {
                'query': 'SELECT * FROM root r WHERE r.id < \'7\''
            }, {'maxItemCount':3})

        # Documents with id 0, 2, 4(in collection0)
        self.assertEqual(3, len(queryIterable.fetch_next_block()))

        # Documents with id 6(in collection0)
        self.assertEqual(1, len(queryIterable.fetch_next_block()))

        # Documents with id 1, 3, 5(in collection1)
        self.assertEqual(3, len(queryIterable.fetch_next_block()))

        # No more documents
        self.assertEqual(0, len(queryIterable.fetch_next_block()))

        # Set maxItemCount to -1 to lift the limit on max documents returned by the query
        queryIterable = client.QueryDocuments(
            self.GetDatabaseLink(created_db, True),
            {
                'query': 'SELECT * FROM root r WHERE r.id < \'7\''
            }, {'maxItemCount':-1})

        # Documents with id 0, 2, 4, 6(all docs in collection0 adhering to query condition)
        self.assertEqual(4, len(queryIterable.fetch_next_block()))

        # Documents with id 1, 3, 5(all docs in collection1 adhering to query condition)
        self.assertEqual(3, len(queryIterable.fetch_next_block()))

        # No more documents
        self.assertEqual(0, len(queryIterable.fetch_next_block()))
        
    def test_hash_partition_resolver(self):
        created_db = { 'id': TEST_DB_NAME }
        
        # Create bunch of collections participating in partitioning
        collection0 = { 'id': 'coll_0' }
        collection1 = { 'id': 'coll_1' }

        collection_links = [self.GetDocumentCollectionLink(created_db, collection0, True), self.GetDocumentCollectionLink(created_db, collection1, True)]

        id_partition_key_extractor = lambda document: document['id']
        
        hashpartition_resolver = hash_partition_resolver.HashPartitionResolver(id_partition_key_extractor, collection_links)

        # create a document using the document definition
        document_definition = { 'id': '0',
                                'name': 'sample document',
                                'key': 'value' }
        
        document_definition['id'] = '2'

        collection_link = hashpartition_resolver.ResolveForCreate(document_definition)

        read_collection_links = hashpartition_resolver.ResolveForRead(document_definition['id'])

        self.assertEqual(1, len(read_collection_links))
        self.assertEqual(collection_link, read_collection_links[0])

    def test_consistent_hash_ring(self):
        created_db = { 'id': 'db' }

        collection_links = list()
        expected_partition_list = list()
        
        total_collections_count = 2

        collection = { 'id': 'coll' }

        for i in range(0, total_collections_count):
            collection['id'] = 'coll' + str(i)
            collection_link = self.GetDocumentCollectionLink(created_db, collection, True)
            collection_links.append(collection_link)

        expected_partition_list.append(('dbs/db/colls/coll0', 1076200484L))
        expected_partition_list.append(('dbs/db/colls/coll0', 1302652881L))
        expected_partition_list.append(('dbs/db/colls/coll0', 2210251988L))
        expected_partition_list.append(('dbs/db/colls/coll1', 2341558382L))
        expected_partition_list.append(('dbs/db/colls/coll0', 2348251587L))
        expected_partition_list.append(('dbs/db/colls/coll0', 2887945459L))
        expected_partition_list.append(('dbs/db/colls/coll1', 2894403633L))
        expected_partition_list.append(('dbs/db/colls/coll1', 3031617259L))
        expected_partition_list.append(('dbs/db/colls/coll1', 3090861424L))
        expected_partition_list.append(('dbs/db/colls/coll1', 4222475028L))

        id_partition_key_extractor = lambda document: document['id']
        
        hashpartition_resolver = hash_partition_resolver.HashPartitionResolver(id_partition_key_extractor, collection_links, 5)

        actual_partition_list = hashpartition_resolver.consistent_hash_ring._GetSerializedPartitionList()

        self.assertEqual(len(expected_partition_list), len(actual_partition_list))

        for i in range(0, len(expected_partition_list)):
            self.assertEqual(actual_partition_list[i][0], expected_partition_list[i][0])
            self.assertEqual(actual_partition_list[i][1], expected_partition_list[i][1])

        # Querying for a document and verifying that it's in the expected collection
        read_collection_links = hashpartition_resolver.ResolveForRead("beadledom")

        self.assertEqual(1, len(read_collection_links))

        collection['id'] = 'coll1'
        collection_link = self.GetDocumentCollectionLink(created_db, collection, True)

        self.assertTrue(collection_link in read_collection_links)

        # Querying for a document and verifying that it's in the expected collection
        read_collection_links = hashpartition_resolver.ResolveForRead("999")

        self.assertEqual(1, len(read_collection_links))

        collection['id'] = 'coll0'
        collection_link = self.GetDocumentCollectionLink(created_db, collection, True)

        self.assertTrue(collection_link in read_collection_links)

    def test_murmur_hash(self):
        str = 'afdgdd'
        bytes = bytearray(str, encoding='utf-8')

        hash_value = murmur_hash._MurmurHash._ComputeHash(bytes)
        self.assertEqual(1099701186L, hash_value)

        num = 374.0
        bytes = bytearray(pack('d', num))

        hash_value = murmur_hash._MurmurHash._ComputeHash(bytes)
        self.assertEqual(3717946798L, hash_value)

        self._validate_bytes("", 0x1B873593, bytearray(b'\xEE\xA8\xA2\x67'), 1738713326L);
        self._validate_bytes("1", 0xE82562E4, bytearray(b'\xD0\x92\x24\xED'), 3978597072L);
        self._validate_bytes("00", 0xB4C39035, bytearray(b'\xFA\x09\x64\x1B'), 459540986L);
        self._validate_bytes("eyetooth", 0x8161BD86, bytearray(b'\x98\x62\x1C\x6F'), 1864131224L);
        self._validate_bytes("acid", 0x4DFFEAD7, bytearray(b'\x36\x92\xC0\xB9'), 3116405302L);
        self._validate_bytes("elevation", 0x1A9E1828, bytearray(b'\xA9\xB6\x40\xDF'), 3745560233L);
        self._validate_bytes("dent", 0xE73C4579, bytearray(b'\xD4\x59\xE1\xD3'), 3554761172L);
        self._validate_bytes("homeland", 0xB3DA72CA, bytearray(b'\x06\x4D\x72\xBB'), 3144830214L);
        self._validate_bytes("glamor", 0x8078A01B, bytearray(b'\x89\x89\xA2\xA7'), 2812447113L);
        self._validate_bytes("flags", 0x4D16CD6C, bytearray(b'\x52\x87\x66\x02'), 40273746L);
        self._validate_bytes("democracy", 0x19B4FABD, bytearray(b'\xE4\x55\xD6\xB0'), 2966836708L);
        self._validate_bytes("bumble", 0xE653280E, bytearray(b'\xFE\xD7\xC3\x0C'), 214161406L);
        self._validate_bytes("catch", 0xB2F1555F, bytearray(b'\x98\x4B\xB6\xCD'), 3451276184L);
        self._validate_bytes("omnomnomnivore", 0x7F8F82B0, bytearray(b'\x38\xC4\xCD\xFF'), 4291675192L);
        self._validate_bytes("The quick brown fox jumps over the lazy dog", 0x4C2DB001, bytearray(b'\x6D\xAB\x8D\xC9'), 3381504877L)

    def _validate_bytes(self, str, seed, expected_hash_bytes, expected_value):
        hash_value = murmur_hash._MurmurHash._ComputeHash(bytearray(str, encoding='utf-8'), seed)
        bytes = bytearray(pack('I', hash_value))
        self.assertEqual(expected_value, hash_value)
        self.assertEqual(expected_hash_bytes, bytes)

    def test_get_bytes(self):
        actual_bytes = consistent_hash_ring._ConsistentHashRing._GetBytes("documentdb")
        expected_bytes = bytearray(b'\x64\x6F\x63\x75\x6D\x65\x6E\x74\x64\x62')
        self.assertEqual(expected_bytes, actual_bytes)

        actual_bytes = consistent_hash_ring._ConsistentHashRing._GetBytes("azure")
        expected_bytes = bytearray(b'\x61\x7A\x75\x72\x65')
        self.assertEqual(expected_bytes, actual_bytes)

        actual_bytes = consistent_hash_ring._ConsistentHashRing._GetBytes("json")
        expected_bytes = bytearray(b'\x6A\x73\x6F\x6E')
        self.assertEqual(expected_bytes, actual_bytes)

        actual_bytes = consistent_hash_ring._ConsistentHashRing._GetBytes("nosql")
        expected_bytes = bytearray(b'\x6E\x6F\x73\x71\x6C')
        self.assertEqual(expected_bytes, actual_bytes)

    def test_range_partition_resolver(self):
        # create test database
        created_db = { 'id': TEST_DB_NAME }
        
        # Create bunch of collections participating in partitioning
        collection0 = { 'id': 'coll_0' }
        collection1 = { 'id': 'coll_1' }
        collection2 = { 'id': 'coll_2' }

        collection_links = [self.GetDocumentCollectionLink(created_db, collection0, True), self.GetDocumentCollectionLink(created_db, collection1, True), self.GetDocumentCollectionLink(created_db, collection2, True)]
        
        val_partition_key_extractor = lambda document: document['val']

        ranges =[partition_range.Range(0,400), partition_range.Range(401,800), partition_range.Range(501,1200)]

        partition_map = dict([(ranges[0],collection_links[0]), (ranges[1],collection_links[1]), (ranges[2],collection_links[2])])

        rangepartition_resolver = range_partition_resolver.RangePartitionResolver(val_partition_key_extractor, partition_map)
        
        # create a document using the document definition
        document_definition = { 'id': '0',
                                'name': 'sample document',
                                'val': 0 }
        
        document_definition['val'] = 400

        collection_link = rangepartition_resolver.ResolveForCreate(document_definition)
        self.assertEquals(collection_links[0], collection_link)

        read_collection_links = rangepartition_resolver.ResolveForRead(600)

        self.assertEqual(2, len(read_collection_links))
        self.assertTrue(collection_links[1] in read_collection_links)
        self.assertTrue(collection_links[2] in read_collection_links)

        read_collection_links = rangepartition_resolver.ResolveForRead(partition_range.Range(250, 500))

        self.assertEqual(2, len(read_collection_links))
        self.assertTrue(collection_links[0] in read_collection_links)
        self.assertTrue(collection_links[1] in read_collection_links)

        read_collection_links = rangepartition_resolver.ResolveForRead(list([partition_range.Range(250, 500), partition_range.Range(600, 1000)]))

        self.assertEqual(3, len(read_collection_links))
        self.assertTrue(collection_links[0] in read_collection_links)
        self.assertTrue(collection_links[1] in read_collection_links)
        self.assertTrue(collection_links[2] in read_collection_links)

        read_collection_links = rangepartition_resolver.ResolveForRead(list([50, 100, 600, 1000]))

        self.assertEqual(3, len(read_collection_links))
        self.assertTrue(collection_links[0] in read_collection_links)
        self.assertTrue(collection_links[1] in read_collection_links)
        self.assertTrue(collection_links[2] in read_collection_links)

        read_collection_links = rangepartition_resolver.ResolveForRead(list([100, None]))

        self.assertEqual(3, len(read_collection_links))
        self.assertTrue(collection_links[0] in read_collection_links)
        self.assertTrue(collection_links[1] in read_collection_links)
        self.assertTrue(collection_links[2] in read_collection_links)


    # Upsert test for Document resource - selflink version
    def test_document_upsert_self_link(self):
        self._test_document_upsert(False)

    # Upsert test for Document resource - name based routing version
    def test_document_upsert_name_based(self):
        self._test_document_upsert(True)
        
    def _test_document_upsert(self, is_name_based):
        client = document_client.DocumentClient(CRUDTests.host,
                                                {'masterKey': CRUDTests.masterKey})

        # create database
        created_db = client.CreateDatabase({ 'id': TEST_DB_NAME })

        # create collection
        created_collection = client.CreateCollection(
            self.GetDatabaseLink(created_db, is_name_based),
            { 'id': 'sample collection' })

        # read documents and check count
        documents = list(client.ReadDocuments(
            self.GetDocumentCollectionLink(created_db, created_collection, is_name_based)))
        before_create_documents_count = len(documents)

        # create document definition
        document_definition = {'id': 'doc',
                               'name': 'sample document',
                               'spam': 'eggs',
                               'key': 'value'}

        # create document using Upsert API
        created_document = client.UpsertDocument(
            self.GetDocumentCollectionLink(created_db, created_collection, is_name_based),
            document_definition)

        # verify id property
        self.assertEqual(created_document['id'],
                         document_definition['id'])

        # read documents after creation and verify updated count
        documents = list(client.ReadDocuments(
            self.GetDocumentCollectionLink(created_db, created_collection, is_name_based)))
        self.assertEqual(
            len(documents),
            before_create_documents_count + 1,
            'create should increase the number of documents')

        # update document
        created_document['name'] = 'replaced document'
        created_document['spam'] = 'not eggs'
        
        # should replace document since it already exists
        upserted_document = client.UpsertDocument(
            self.GetDocumentCollectionLink(created_db, created_collection, is_name_based),
            created_document)
        
        # verify the changed properties
        self.assertEqual(upserted_document['name'],
                         created_document['name'],
                         'document id property should change')
        self.assertEqual(upserted_document['spam'],
                         created_document['spam'],
                         'property should have changed')

        # verify id property
        self.assertEqual(upserted_document['id'],
                         created_document['id'],
                         'document id should stay the same')
        
        # read documents after upsert and verify count doesn't increases again
        documents = list(client.ReadDocuments(
            self.GetDocumentCollectionLink(created_db, created_collection, is_name_based)))
        self.assertEqual(
            len(documents),
            before_create_documents_count + 1,
            'number of documents should remain same')

        created_document['id'] = 'new id'

        # Upsert should create new document since the id is different
        new_document = client.UpsertDocument(
            self.GetDocumentCollectionLink(created_db, created_collection, is_name_based),
            created_document)
        
        # verify id property
        self.assertEqual(created_document['id'],
                         new_document['id'],
                         'document id should be same')
        
        # read documents after upsert and verify count increases
        documents = list(client.ReadDocuments(
            self.GetDocumentCollectionLink(created_db, created_collection, is_name_based)))
        self.assertEqual(
            len(documents),
            before_create_documents_count + 2,
            'upsert should increase the number of documents')

        # delete documents
        client.DeleteDocument(self.GetDocumentLink(created_db, created_collection, upserted_document, is_name_based))
        client.DeleteDocument(self.GetDocumentLink(created_db, created_collection, new_document, is_name_based))

        # read documents after delete and verify count is same as original
        documents = list(client.ReadDocuments(
            self.GetDocumentCollectionLink(created_db, created_collection, is_name_based)))
        self.assertEqual(
            len(documents),
            before_create_documents_count,
            'number of documents should remain same')
        

    def test_spatial_index_self_link(self):
        self._test_spatial_index(False);

    def test_spatial_index_name_based(self):
        self._test_spatial_index(True);
        
    def _test_spatial_index(self, is_name_based):
<<<<<<< HEAD
        client = document_client.DocumentClient(host, {'masterKey': masterKey})
        db = client.CreateDatabase({ 'id': TEST_DB_NAME })
=======
        client = document_client.DocumentClient(CRUDTests.host, {'masterKey': CRUDTests.masterKey})
        db = client.CreateDatabase({ 'id': 'sample database' })
>>>>>>> c6af4c22
        # partial policy specified
        collection = client.CreateCollection(
            self.GetDatabaseLink(db, is_name_based),
            {
                'id': 'collection with spatial index',
                'indexingPolicy': {
                    'includedPaths': [
                        {
                            'path': '/"Location"/?',
                            'indexes': [
                                {
                                    'kind': 'Spatial',
                                    'dataType': 'Point'
                                }
                            ]
                        },
                        {
                            'path': '/'
                        }
                    ]
                }
            })
        client.CreateDocument(self.GetDocumentCollectionLink(db, collection, is_name_based), {
            'id': 'loc1',
            'Location': {
                'type': 'Point',
                'coordinates': [ 20.0, 20.0 ]
            }
        })
        client.CreateDocument(self.GetDocumentCollectionLink(db, collection, is_name_based), {
            'id': 'loc2',
            'Location': {
                'type': 'Point',
                'coordinates': [ 100.0, 100.0 ]
            }
        })
        results = list(client.QueryDocuments(
            self.GetDocumentCollectionLink(db, collection, is_name_based),
            "SELECT * FROM root WHERE (ST_DISTANCE(root.Location, {type: 'Point', coordinates: [20.1, 20]}) < 20000) "))
        self.assertEqual(1, len(results))
        self.assertEqual('loc1', results[0]['id'])

    
    def test_attachment_crud_self_link(self):
        self._test_attachment_crud(False);

    def test_attachment_crud_name_based(self):
        self._test_attachment_crud(True);
        
    def _test_attachment_crud(self, is_name_based):
        class ReadableStream(object):
            """Customized file-like stream.
            """

            def __init__(self, chunks = ['first chunk ', 'second chunk']):
                """Initialization.

                :Parameters:
                    - `chunks`: list

                """
                self._chunks = list(chunks)

            def read(self, n=-1):
                """Simulates the read method in a file stream.

                :Parameters:
                    - `n`: int

                :Returns:
                    str

                """
                if self._chunks:
                    return self._chunks.pop(0)
                else:
                    return ''

            def __len__(self):
                """To make len(ReadableStream) work.
                """
                return sum([len(chunk) for chunk in self._chunks])


        # Should do attachment CRUD operations successfully
        client = document_client.DocumentClient(CRUDTests.host,
                                                {'masterKey': CRUDTests.masterKey})
        # create database
        db = client.CreateDatabase({ 'id': TEST_DB_NAME })
        # create collection
        collection = client.CreateCollection(
            self.GetDatabaseLink(db, is_name_based),
            { 'id': 'sample collection' })
        # create document
        document = client.CreateDocument(self.GetDocumentCollectionLink(db, collection, is_name_based),
                                         { 'id': 'sample document',
                                           'spam': 'eggs',
                                           'key': 'value' })
        # list all attachments
        attachments = list(client.ReadAttachments(self.GetDocumentLink(db, collection, document, is_name_based)))
        initial_count = len(attachments)
        valid_media_options = { 'slug': 'attachment name',
                                'contentType': 'application/text' }
        invalid_media_options = { 'slug': 'attachment name',
                                  'contentType': 'junt/test' }
        # create attachment with invalid content-type
        content_stream = ReadableStream()
        self.__AssertHTTPFailureWithStatus(
            400,
            client.CreateAttachmentAndUploadMedia,
            self.GetDocumentLink(db, collection, document, is_name_based),
            content_stream,
            invalid_media_options)
        content_stream = ReadableStream()
        # create streamed attachment with valid content-type
        valid_attachment = client.CreateAttachmentAndUploadMedia(
            self.GetDocumentLink(db, collection, document, is_name_based), content_stream, valid_media_options)
        self.assertEqual(valid_attachment['id'],
                         'attachment name',
                         'id of created attachment should be the'
                         ' same as the one in the request')
        content_stream = ReadableStream()
        # create colliding attachment
        self.__AssertHTTPFailureWithStatus(
            409,
            client.CreateAttachmentAndUploadMedia,
            self.GetDocumentLink(db, collection, document, is_name_based),
            content_stream,
            valid_media_options)

        content_stream = ReadableStream()
        # create attachment with media link
        dynamic_attachment = {
            'id': 'dynamic attachment',
            'media': 'http://xstore.',
            'MediaType': 'Book',
            'Author':'My Book Author',
            'Title':'My Book Title',
            'contentType':'application/text'
        }
        attachment = client.CreateAttachment(self.GetDocumentLink(db, collection, document, is_name_based),
                                             dynamic_attachment)
        self.assertEqual(attachment['MediaType'],
                         'Book',
                         'invalid media type')
        self.assertEqual(attachment['Author'],
                         'My Book Author',
                         'invalid property value')
        # list all attachments
        attachments = list(client.ReadAttachments(self.GetDocumentLink(db, collection, document, is_name_based)))
        self.assertEqual(len(attachments),
                         initial_count + 2,
                         'number of attachments should\'ve increased by 2')
        attachment['Author'] = 'new author'
        # replace the attachment
        client.ReplaceAttachment(self.GetAttachmentLink(db, collection, document, attachment, is_name_based), attachment)
        self.assertEqual(attachment['MediaType'],
                         'Book',
                         'invalid media type')
        self.assertEqual(attachment['Author'],
                         'new author',
                         'invalid property value')
        # read attachment media
        media_response = client.ReadMedia(valid_attachment['media'])
        self.assertEqual(media_response,
                         'first chunk second chunk')
        content_stream = ReadableStream(['modified first chunk ',
                                         'modified second chunk'])
        # update attachment media
        client.UpdateMedia(valid_attachment['media'],
                           content_stream,
                           valid_media_options)
        # read attachment media after update
        # read media buffered
        media_response = client.ReadMedia(valid_attachment['media'])
        self.assertEqual(media_response,
                         'modified first chunk modified second chunk')
        # read media streamed
        client.connection_policy.MediaReadMode = (
            documents.MediaReadMode.Streamed)
        media_response = client.ReadMedia(valid_attachment['media'])
        self.assertEqual(media_response.read(),
                         'modified first chunk modified second chunk')
        # share attachment with a second document
        document = client.CreateDocument(self.GetDocumentCollectionLink(db, collection, is_name_based),
                                         {'id': 'document 2'})
        second_attachment = {
            'id': valid_attachment['id'],
            'contentType': valid_attachment['contentType'],
            'media': valid_attachment['media'] }
        attachment = client.CreateAttachment(self.GetDocumentLink(db, collection, document, is_name_based),
                                             second_attachment)
        self.assertEqual(valid_attachment['id'],
                         attachment['id'],
                         'id mismatch')
        self.assertEqual(valid_attachment['media'],
                         attachment['media'],
                         'media mismatch')
        self.assertEqual(valid_attachment['contentType'],
                         attachment['contentType'],
                         'contentType mismatch')
        # deleting attachment
        client.DeleteAttachment(self.GetAttachmentLink(db, collection, document, attachment, is_name_based))
        # read attachments after deletion
        attachments = list(client.ReadAttachments(self.GetDocumentLink(db, collection, document, is_name_based)))
        self.assertEqual(len(attachments), 0)

    # Upsert test for Attachment resource - selflink version
    def test_attachment_upsert_self_link(self):
        self._test_attachment_upsert(False);

    # Upsert test for Attachment resource - name based routing version
    def test_attachment_upsert_name_based(self):
        self._test_attachment_upsert(True);
        
    def _test_attachment_upsert(self, is_name_based):
        class ReadableStream(object):
            """Customized file-like stream.
            """

            def __init__(self, chunks = ['first chunk ', 'second chunk']):
                """Initialization.

                :Parameters:
                    - `chunks`: list

                """
                self._chunks = list(chunks)

            def read(self, n=-1):
                """Simulates the read method in a file stream.

                :Parameters:
                    - `n`: int

                :Returns:
                    str

                """
                if self._chunks:
                    return self._chunks.pop(0)
                else:
                    return ''

            def __len__(self):
                """To make len(ReadableStream) work.
                """
                return sum([len(chunk) for chunk in self._chunks])

        client = document_client.DocumentClient(CRUDTests.host,
                                                {'masterKey': CRUDTests.masterKey})
        
        # create database
        db = client.CreateDatabase({ 'id': TEST_DB_NAME })
        
        # create collection
        collection = client.CreateCollection(
            self.GetDatabaseLink(db, is_name_based),
            { 'id': 'sample collection' })
        
        # create document
        document = client.CreateDocument(self.GetDocumentCollectionLink(db, collection, is_name_based),
                                         { 'id': 'sample document',
                                           'spam': 'eggs',
                                           'key': 'value' })
        
        # list all attachments and check count
        attachments = list(client.ReadAttachments(self.GetDocumentLink(db, collection, document, is_name_based)))
        initial_count = len(attachments)
        
        valid_media_options = { 'slug': 'attachment name',
                                'contentType': 'application/text' }
        content_stream = ReadableStream()
        
        # create streamed attachment with valid content-type using Upsert API
        valid_attachment = client.UpsertAttachmentAndUploadMedia(
            self.GetDocumentLink(db, collection, document, is_name_based), content_stream, valid_media_options)
        
        # verify id property
        self.assertEqual(valid_attachment['id'],
                         'attachment name',
                         'id of created attachment should be the same')

        valid_media_options = { 'slug': 'new attachment name',
                                'contentType': 'application/text' }
        content_stream = ReadableStream()
        
        # Upsert should create new attachment since since id is different
        new_valid_attachment = client.UpsertAttachmentAndUploadMedia(
            self.GetDocumentLink(db, collection, document, is_name_based), content_stream, valid_media_options)
        
        # verify id property
        self.assertEqual(new_valid_attachment['id'],
                         'new attachment name',
                         'id of new attachment should be the same')

        # read all attachments and verify updated count
        attachments = list(client.ReadAttachments(self.GetDocumentLink(db, collection, document, is_name_based)))
        self.assertEqual(len(attachments),
                         initial_count + 2,
                         'number of attachments should have increased by 2')
        
        # create attachment with media link
        attachment_definition = {
            'id': 'dynamic attachment',
            'media': 'http://xstore.',
            'MediaType': 'Book',
            'Author':'My Book Author',
            'Title':'My Book Title',
            'contentType':'application/text'
        }

        # create dynamic attachment using Upsert API
        dynamic_attachment = client.UpsertAttachment(self.GetDocumentLink(db, collection, document, is_name_based),
                                             attachment_definition)

        # verify id property
        self.assertEqual(dynamic_attachment['id'],
                         attachment_definition['id'],
                         'id of attachment should be the same')

        # read all attachments and verify updated count
        attachments = list(client.ReadAttachments(self.GetDocumentLink(db, collection, document, is_name_based)))
        self.assertEqual(len(attachments),
                         initial_count + 3,
                         'number of attachments should have increased by 3')

        dynamic_attachment['Author'] = 'new author'
        
        # replace the attachment using Upsert API
        upserted_attachment = client.UpsertAttachment(self.GetDocumentLink(db, collection, document, is_name_based), dynamic_attachment)

        # verify id property remains same
        self.assertEqual(dynamic_attachment['id'],
                         upserted_attachment['id'],
                         'id should stay the same')

        # verify author property gets updated
        self.assertEqual(upserted_attachment['Author'],
                         dynamic_attachment['Author'],
                         'invalid property value')

        # read all attachments and verify count doesn't increases again
        attachments = list(client.ReadAttachments(self.GetDocumentLink(db, collection, document, is_name_based)))
        self.assertEqual(len(attachments),
                         initial_count + 3,
                         'number of attachments should remain same')

        dynamic_attachment['id'] = 'new dynamic attachment'
        
        # Upsert should create new attachment since id is different
        new_attachment = client.UpsertAttachment(self.GetDocumentLink(db, collection, document, is_name_based), dynamic_attachment)

        # verify id property remains same
        self.assertEqual(dynamic_attachment['id'],
                         new_attachment['id'],
                         'id should be same')

        # read all attachments and verify count increases
        attachments = list(client.ReadAttachments(self.GetDocumentLink(db, collection, document, is_name_based)))
        self.assertEqual(len(attachments),
                         initial_count + 4,
                         'number of attachments should have increased')

        # deleting attachments
        client.DeleteAttachment(self.GetAttachmentLink(db, collection, document, valid_attachment, is_name_based))
        client.DeleteAttachment(self.GetAttachmentLink(db, collection, document, new_valid_attachment, is_name_based))
        client.DeleteAttachment(self.GetAttachmentLink(db, collection, document, upserted_attachment, is_name_based))
        client.DeleteAttachment(self.GetAttachmentLink(db, collection, document, new_attachment, is_name_based))

        # read all attachments and verify count remains same
        attachments = list(client.ReadAttachments(self.GetDocumentLink(db, collection, document, is_name_based)))
        self.assertEqual(len(attachments),
                         initial_count,
                         'number of attachments should remain the same')
        

    def test_user_crud_self_link(self):
        self._test_user_crud(False);

    def test_user_crud_name_based(self):
        self._test_user_crud(True);
        
    def _test_user_crud(self, is_name_based):
        # Should do User CRUD operations successfully.
        client = document_client.DocumentClient(CRUDTests.host,
                                                {'masterKey': CRUDTests.masterKey})
        # create database
        db = client.CreateDatabase({ 'id': TEST_DB_NAME })
        # list users
        users = list(client.ReadUsers(self.GetDatabaseLink(db, is_name_based)))
        before_create_count = len(users)
        # create user
        user = client.CreateUser(self.GetDatabaseLink(db, is_name_based), { 'id': 'new user' })
        self.assertEqual(user['id'], 'new user', 'user id error')
        # list users after creation
        users = list(client.ReadUsers(self.GetDatabaseLink(db, is_name_based)))
        self.assertEqual(len(users), before_create_count + 1)
        # query users
        results = list(client.QueryUsers(
            self.GetDatabaseLink(db, is_name_based),
            {
                'query': 'SELECT * FROM root r WHERE r.id=@id',
                'parameters': [
                    { 'name':'@id', 'value':'new user' }
                ]
            }))
        self.assert_(results)

        # replace user
        change_user = user.copy()
        user['id'] = 'replaced user'
        replaced_user = client.ReplaceUser(self.GetUserLink(db, change_user, is_name_based), user)
        self.assertEqual(replaced_user['id'],
                         'replaced user',
                         'user id should change')
        self.assertEqual(user['id'],
                         replaced_user['id'],
                         'user id should stay the same')
        # read user
        user = client.ReadUser(self.GetUserLink(db, replaced_user, is_name_based))
        self.assertEqual(replaced_user['id'], user['id'])
        # delete user
        client.DeleteUser(self.GetUserLink(db, user, is_name_based))
        # read user after deletion
        self.__AssertHTTPFailureWithStatus(404,
                                           client.ReadUser,
                                           self.GetUserLink(db, user, is_name_based))

    
    # Upsert test for User resource - selflink version
    def test_user_upsert_self_link(self):
        self._test_user_upsert(False);

    # Upsert test for User resource - named based routing version
    def test_user_upsert_name_based(self):
        self._test_user_upsert(True);
        
    def _test_user_upsert(self, is_name_based):
        client = document_client.DocumentClient(CRUDTests.host,
                                                {'masterKey': CRUDTests.masterKey})
        
        # create database
        db = client.CreateDatabase({ 'id': TEST_DB_NAME })
        
        # read users and check count
        users = list(client.ReadUsers(self.GetDatabaseLink(db, is_name_based)))
        before_create_count = len(users)
        
        # create user using Upsert API
        user = client.UpsertUser(self.GetDatabaseLink(db, is_name_based), { 'id': 'user' })

        # verify id property
        self.assertEqual(user['id'], 'user', 'user id error')
        
        # read users after creation and verify updated count
        users = list(client.ReadUsers(self.GetDatabaseLink(db, is_name_based)))
        self.assertEqual(len(users), before_create_count + 1)
        
        # Should replace the user since it already exists, there is no public property to change here
        upserted_user = client.UpsertUser(self.GetDatabaseLink(db, is_name_based), user)
        
        # verify id property
        self.assertEqual(upserted_user['id'],
                         user['id'],
                         'user id should remain same')

        # read users after upsert and verify count doesn't increases again
        users = list(client.ReadUsers(self.GetDatabaseLink(db, is_name_based)))
        self.assertEqual(len(users), before_create_count + 1)

        user['id'] = 'new user'

        # Upsert should create new user since id is different
        new_user = client.UpsertUser(self.GetDatabaseLink(db, is_name_based), user)

        # verify id property
        self.assertEqual(new_user['id'], user['id'], 'user id error')
        
        # read users after upsert and verify count increases
        users = list(client.ReadUsers(self.GetDatabaseLink(db, is_name_based)))
        self.assertEqual(len(users), before_create_count + 2)

        # delete users
        client.DeleteUser(self.GetUserLink(db, upserted_user, is_name_based))
        client.DeleteUser(self.GetUserLink(db, new_user, is_name_based))

        # read users after delete and verify count remains the same
        users = list(client.ReadUsers(self.GetDatabaseLink(db, is_name_based)))
        self.assertEqual(len(users), before_create_count)


    def test_permission_crud_self_link(self):
        self._test_permission_crud(False);

    def test_permission_crud_name_based(self):
        self._test_permission_crud(True);
        
    def _test_permission_crud(self, is_name_based):
        # Should do Permission CRUD operations successfully
        client = document_client.DocumentClient(CRUDTests.host,
                                                {'masterKey': CRUDTests.masterKey})
        # create database
        db = client.CreateDatabase({ 'id': TEST_DB_NAME })
        # create user
        user = client.CreateUser(self.GetDatabaseLink(db, is_name_based), { 'id': 'new user' })
        # list permissions
        permissions = list(client.ReadPermissions(self.GetUserLink(db, user, is_name_based)))
        before_create_count = len(permissions)
        permission = {
            'id': 'new permission',
            'permissionMode': documents.PermissionMode.Read,
            'resource': 'dbs/AQAAAA==/colls/AQAAAJ0fgTc='  # A random one.
        }
        # create permission
        permission = client.CreatePermission(self.GetUserLink(db, user, is_name_based), permission)
        self.assertEqual(permission['id'],
                         'new permission',
                         'permission id error')
        # list permissions after creation
        permissions = list(client.ReadPermissions(self.GetUserLink(db, user, is_name_based)))
        self.assertEqual(len(permissions), before_create_count + 1)
        # query permissions
        results = list(client.QueryPermissions(
            self.GetUserLink(db, user, is_name_based),
            {
                'query': 'SELECT * FROM root r WHERE r.id=@id',
                'parameters': [
                    { 'name':'@id', 'value':permission['id'] }
                ]
            }))
        self.assert_(results)

        # replace permission
        change_permission = permission.copy()
        permission['id'] = 'replaced permission'
        replaced_permission = client.ReplacePermission(self.GetPermissionLink(db, user, change_permission, is_name_based),
                                                       permission)
        self.assertEqual(replaced_permission['id'],
                         'replaced permission',
                         'permission id should change')
        self.assertEqual(permission['id'],
                         replaced_permission['id'],
                         'permission id should stay the same')
        # read permission
        permission = client.ReadPermission(self.GetPermissionLink(db, user, replaced_permission, is_name_based))
        self.assertEqual(replaced_permission['id'], permission['id'])
        # delete permission
        client.DeletePermission(self.GetPermissionLink(db, user, replaced_permission, is_name_based))
        # read permission after deletion
        self.__AssertHTTPFailureWithStatus(404,
                                           client.ReadPermission,
                                           self.GetPermissionLink(db, user, permission, is_name_based))

    # Upsert test for Permission resource - selflink version
    def test_permission_upsert_self_link(self):
        self._test_permission_upsert(False);

    # Upsert test for Permission resource - name based routing version
    def test_permission_upsert_name_based(self):
        self._test_permission_upsert(True);
        
    def _test_permission_upsert(self, is_name_based):
        client = document_client.DocumentClient(CRUDTests.host,
                                                {'masterKey': CRUDTests.masterKey})
        
        # create database
        db = client.CreateDatabase({ 'id': TEST_DB_NAME })
        
        # create user
        user = client.CreateUser(self.GetDatabaseLink(db, is_name_based), { 'id': 'new user' })
        
        # read permissions and check count
        permissions = list(client.ReadPermissions(self.GetUserLink(db, user, is_name_based)))
        before_create_count = len(permissions)
        
        permission_definition = {
            'id': 'permission',
            'permissionMode': documents.PermissionMode.Read,
            'resource': 'dbs/AQAAAA==/colls/AQAAAJ0fgTc='  # A random one.
        }
        
        # create permission using Upsert API
        created_permission = client.UpsertPermission(self.GetUserLink(db, user, is_name_based), permission_definition)
        
        # verify id property
        self.assertEqual(created_permission['id'],
                         permission_definition['id'],
                         'permission id error')
        
        # read permissions after creation and verify updated count
        permissions = list(client.ReadPermissions(self.GetUserLink(db, user, is_name_based)))
        self.assertEqual(len(permissions), before_create_count + 1)
        
        # update permission mode
        permission_definition['permissionMode'] = documents.PermissionMode.All

        # should repace the permission since it already exists
        upserted_permission = client.UpsertPermission(self.GetUserLink(db, user, is_name_based),
                                                       permission_definition)
        # verify id property
        self.assertEqual(upserted_permission['id'],
                         created_permission['id'],
                         'permission id should remain same')
        
        # verify changed property
        self.assertEqual(upserted_permission['permissionMode'],
                         permission_definition['permissionMode'],
                         'permissionMode should change')
        
        # read permissions and verify count doesn't increases again
        permissions = list(client.ReadPermissions(self.GetUserLink(db, user, is_name_based)))
        self.assertEqual(len(permissions), before_create_count + 1)

        # update permission id
        created_permission['id'] = 'new permission'
        # resource needs to be changed along with the id in order to create a new permission
        created_permission['resource'] = 'dbs/N9EdAA==/colls/N9EdAIugXgA='

        # should create new permission since id has changed
        new_permission = client.UpsertPermission(self.GetUserLink(db, user, is_name_based),
                                                       created_permission)
        # verify id and resource property
        self.assertEqual(new_permission['id'],
                         created_permission['id'],
                         'permission id should be same')

        self.assertEqual(new_permission['resource'],
                         created_permission['resource'],
                         'permission resource should be same')
        
        # read permissions and verify count increases
        permissions = list(client.ReadPermissions(self.GetUserLink(db, user, is_name_based)))
        self.assertEqual(len(permissions), before_create_count + 2)

        # delete permissions
        client.DeletePermission(self.GetPermissionLink(db, user, upserted_permission, is_name_based))
        client.DeletePermission(self.GetPermissionLink(db, user, new_permission, is_name_based))

        # read permissions and verify count remains the same
        permissions = list(client.ReadPermissions(self.GetUserLink(db, user, is_name_based)))
        self.assertEqual(len(permissions), before_create_count)

    
    def test_authorization(self):
        def __SetupEntities(client):
            """Sets up entities for this test.

            :Parameters:
                - `client`: document_client.DocumentClient

            :Returns:
                dict

            """
            # create database
            db = client.CreateDatabase({ 'id': TEST_DB_NAME })
            # create collection1
            collection1 = client.CreateCollection(
                db['_self'], { 'id': 'sample collection' })
            # create document1
            document1 = client.CreateDocument(collection1['_self'],
                                              { 'id': 'coll1doc1',
                                                'spam': 'eggs',
                                                'key': 'value' })
            # create document 2
            document2 = client.CreateDocument(
                collection1['_self'],
                { 'id': 'coll1doc2', 'spam': 'eggs2', 'key': 'value2' })
            # create attachment
            dynamic_attachment = {
                'id': 'dynamic attachment',
                'media': 'http://xstore.',
                'MediaType': 'Book',
                'Author': 'My Book Author',
                'Title': 'My Book Title',
                'contentType': 'application/text'
            }
            attachment = client.CreateAttachment(document1['_self'],
                                                 dynamic_attachment)
            # create collection 2
            collection2 = client.CreateCollection(
                db['_self'],
                { 'id': 'sample collection2' })
            # create user1
            user1 = client.CreateUser(db['_self'], { 'id': 'user1' })
            permission = {
                'id': 'permission On Coll1',
                'permissionMode': documents.PermissionMode.Read,
                'resource': collection1['_self']
            }
            # create permission for collection1
            permission_on_coll1 = client.CreatePermission(user1['_self'],
                                                          permission)
            self.assertTrue(permission_on_coll1['_token'] != None,
                            'permission token is invalid')
            permission = {
                'id': 'permission On Doc1',
                'permissionMode': documents.PermissionMode.All,
                'resource': document2['_self']
            }
            # create permission for document 2
            permission_on_doc2 = client.CreatePermission(user1['_self'],
                                                         permission)
            self.assertTrue(permission_on_doc2['_token'] != None,
                            'permission token is invalid')
            # create user 2
            user2 = client.CreateUser(db['_self'], { 'id': 'user2' })
            permission = {
                'id': 'permission On coll2',
                'permissionMode': documents.PermissionMode.All,
                'resource': collection2['_self']
            }
            # create permission on collection 2
            permission_on_coll2 = client.CreatePermission(
                user2['_self'], permission)
            entities = {
                'db': db,
                'coll1': collection1,
                'coll2': collection2,
                'doc1': document1,
                'doc2': document2,
                'user1': user1,
                'user2': user2,
                'attachment': attachment,
                'permissionOnColl1': permission_on_coll1,
                'permissionOnDoc2': permission_on_doc2,
                'permissionOnColl2': permission_on_coll2
            }
            return entities

        # Client without any authorization will fail.
        client = document_client.DocumentClient(CRUDTests.host, {})
        self.__AssertHTTPFailureWithStatus(401,
                                           list,
                                           client.ReadDatabases())
        # Client with master key.
        client = document_client.DocumentClient(CRUDTests.host,
                                                {'masterKey': CRUDTests.masterKey})
        # setup entities
        entities = __SetupEntities(client)
        resource_tokens = {}
        resource_tokens[entities['coll1']['_rid']] = (
            entities['permissionOnColl1']['_token'])
        resource_tokens[entities['doc1']['_rid']] = (
            entities['permissionOnColl1']['_token'])
        col1_client = document_client.DocumentClient(
            CRUDTests.host, {'resourceTokens': resource_tokens})
        # 1. Success-- Use Col1 Permission to Read
        success_coll1 = col1_client.ReadCollection(
            entities['coll1']['_self'])
        # 2. Failure-- Use Col1 Permission to delete
        self.__AssertHTTPFailureWithStatus(403,
                                           col1_client.DeleteCollection,
                                           success_coll1['_self'])
        # 3. Success-- Use Col1 Permission to Read All Docs
        success_documents = list(col1_client.ReadDocuments(
            success_coll1['_self']))
        self.assertTrue(success_documents != None,
                        'error reading documents')
        self.assertEqual(len(success_documents),
                         2,
                         'Expected 2 Documents to be succesfully read')
        # 4. Success-- Use Col1 Permission to Read Col1Doc1
        success_doc = col1_client.ReadDocument(entities['doc1']['_self'])
        self.assertTrue(success_doc != None, 'error reading document')
        self.assertEqual(
            success_doc['id'],
            entities['doc1']['id'],
            'Expected to read children using parent permissions')
        col2_client = document_client.DocumentClient(
            CRUDTests.host,
            { 'permissionFeed': [ entities['permissionOnColl2'] ] })
        doc = {
            'id': 'new doc',
            'CustomProperty1': 'BBBBBB',
            'customProperty2': 1000,
            'id': entities['doc2']['id']
        }
        success_doc = col2_client.CreateDocument(
            entities['coll2']['_self'], doc)
        self.assertTrue(success_doc != None, 'error creating document')
        self.assertEqual(success_doc['CustomProperty1'],
                         doc['CustomProperty1'],
                         'document should have been created successfully')

    def test_trigger_crud_self_link(self):
        self._test_trigger_crud(False);

    def test_trigger_crud_name_based(self):
        self._test_trigger_crud(True);
        
    def _test_trigger_crud(self, is_name_based):
        client = document_client.DocumentClient(CRUDTests.host,
                                                {'masterKey': CRUDTests.masterKey})
        # create database
        db = client.CreateDatabase({ 'id': TEST_DB_NAME })
        # create collection
        collection = client.CreateCollection(
            self.GetDatabaseLink(db, is_name_based),
            { 'id': 'sample collection' })
        # read triggers
        triggers = list(client.ReadTriggers(self.GetDocumentCollectionLink(db, collection, is_name_based)))
        # create a trigger
        before_create_triggers_count = len(triggers)
        trigger_definition = {
            'id': 'sample trigger',
            'serverScript': 'function() {var x = 10;}',
            'triggerType': documents.TriggerType.Pre,
            'triggerOperation': documents.TriggerOperation.All
        }
        trigger = client.CreateTrigger(self.GetDocumentCollectionLink(db, collection, is_name_based),
                                       trigger_definition)
        for property in trigger_definition:
            if property != "serverScript":
                self.assertEqual(
                    trigger[property],
                    trigger_definition[property],
                    'property {property} should match'.format(property=property))
            else:
                    self.assertEqual(trigger['body'],
                                     'function() {var x = 10;}')

        # read triggers after creation
        triggers = list(client.ReadTriggers(self.GetDocumentCollectionLink(db, collection, is_name_based)))
        self.assertEqual(len(triggers),
                         before_create_triggers_count + 1,
                         'create should increase the number of triggers')
        # query triggers
        triggers = list(client.QueryTriggers(
            self.GetDocumentCollectionLink(db, collection, is_name_based),
            {
                'query': 'SELECT * FROM root r WHERE r.id=@id',
                'parameters': [
                    { 'name': '@id', 'value': trigger_definition['id']}
                ]
            }))
        self.assert_(triggers)

        # replace trigger
        change_trigger = trigger.copy()
        trigger['body'] = 'function() {var x = 20;}'
        replaced_trigger = client.ReplaceTrigger(self.GetTriggerLink(db, collection, change_trigger, is_name_based), trigger)
        for property in trigger_definition:
            if property != "serverScript":
                self.assertEqual(
                    replaced_trigger[property],
                    trigger[property],
                    'property {property} should match'.format(property=property))
            else:
                self.assertEqual(replaced_trigger['body'],
                                 'function() {var x = 20;}')

        # read trigger
        trigger = client.ReadTrigger(self.GetTriggerLink(db, collection, replaced_trigger, is_name_based))
        self.assertEqual(replaced_trigger['id'], trigger['id'])
        # delete trigger
        res = client.DeleteTrigger(self.GetTriggerLink(db, collection, replaced_trigger, is_name_based))
        # read triggers after deletion
        self.__AssertHTTPFailureWithStatus(404,
                                           client.ReadTrigger,
                                           self.GetTriggerLink(db, collection, replaced_trigger, is_name_based))

    # Upsert test for Trigger resource - selflink version
    def test_trigger_upsert_self_link(self):
        self._test_trigger_upsert(False);

    # Upsert test for Trigger resource - name based routing version
    def test_trigger_upsert_name_based(self):
        self._test_trigger_upsert(True);
        
    def _test_trigger_upsert(self, is_name_based):
        client = document_client.DocumentClient(CRUDTests.host,
                                                {'masterKey': CRUDTests.masterKey})
        
        # create database
        db = client.CreateDatabase({ 'id': TEST_DB_NAME })
        
        # create collection
        collection = client.CreateCollection(
            self.GetDatabaseLink(db, is_name_based),
            { 'id': 'sample collection' })
        
        # read triggers and check count
        triggers = list(client.ReadTriggers(self.GetDocumentCollectionLink(db, collection, is_name_based)))
        before_create_triggers_count = len(triggers)

        # create a trigger
        trigger_definition = {
            'id': 'sample trigger',
            'serverScript': 'function() {var x = 10;}',
            'triggerType': documents.TriggerType.Pre,
            'triggerOperation': documents.TriggerOperation.All
        }

        # create trigger using Upsert API
        created_trigger = client.UpsertTrigger(self.GetDocumentCollectionLink(db, collection, is_name_based),
                                       trigger_definition)

        # verify id property
        self.assertEqual(created_trigger['id'],
                         trigger_definition['id'])

        # read triggers after creation and verify updated count
        triggers = list(client.ReadTriggers(self.GetDocumentCollectionLink(db, collection, is_name_based)))
        self.assertEqual(len(triggers),
                         before_create_triggers_count + 1,
                         'create should increase the number of triggers')
        
        # update trigger
        created_trigger['body'] = 'function() {var x = 20;}'

        # should replace trigger since it already exists
        upserted_trigger = client.UpsertTrigger(self.GetDocumentCollectionLink(db, collection, is_name_based), created_trigger)

        # verify id property
        self.assertEqual(created_trigger['id'],
                         upserted_trigger['id'])

        # verify changed properties
        self.assertEqual(upserted_trigger['body'],
                                 created_trigger['body'])

        # read triggers after upsert and verify count remains same
        triggers = list(client.ReadTriggers(self.GetDocumentCollectionLink(db, collection, is_name_based)))
        self.assertEqual(len(triggers),
                         before_create_triggers_count + 1,
                         'upsert should keep the number of triggers same')

        # update trigger
        created_trigger['id'] = 'new trigger'

        # should create new trigger since id is changed
        new_trigger = client.UpsertTrigger(self.GetDocumentCollectionLink(db, collection, is_name_based), created_trigger)

        # verify id property
        self.assertEqual(created_trigger['id'],
                         new_trigger['id'])

        # read triggers after upsert and verify count increases
        triggers = list(client.ReadTriggers(self.GetDocumentCollectionLink(db, collection, is_name_based)))
        self.assertEqual(len(triggers),
                         before_create_triggers_count + 2,
                         'upsert should increase the number of triggers')
        
        # delete triggers
        res = client.DeleteTrigger(self.GetTriggerLink(db, collection, upserted_trigger, is_name_based))
        res = client.DeleteTrigger(self.GetTriggerLink(db, collection, new_trigger, is_name_based))

        # read triggers after delete and verify count remains the same
        triggers = list(client.ReadTriggers(self.GetDocumentCollectionLink(db, collection, is_name_based)))
        self.assertEqual(len(triggers),
                         before_create_triggers_count,
                         'delete should bring the number of triggers to original')


    def test_udf_crud_self_link(self):
        self._test_udf_crud(False);

    def test_udf_crud_name_based(self):
        self._test_udf_crud(True);
        
    def _test_udf_crud(self, is_name_based):
        client = document_client.DocumentClient(CRUDTests.host,
                                                {'masterKey': CRUDTests.masterKey})
        # create database
        db = client.CreateDatabase({ 'id': TEST_DB_NAME })
        # create collection
        collection = client.CreateCollection(
            self.GetDatabaseLink(db, is_name_based),
            { 'id': 'sample collection' })
        # read udfs
        udfs = list(client.ReadUserDefinedFunctions(self.GetDocumentCollectionLink(db, collection, is_name_based)))
        # create a udf
        before_create_udfs_count = len(udfs)
        udf_definition = {
            'id': 'sample udf',
            'body': 'function() {var x = 10;}'
        }
        udf = client.CreateUserDefinedFunction(self.GetDocumentCollectionLink(db, collection, is_name_based),
                                               udf_definition)
        for property in udf_definition:
                self.assertEqual(
                    udf[property],
                    udf_definition[property],
                    'property {property} should match'.format(property=property))

        # read udfs after creation
        udfs = list(client.ReadUserDefinedFunctions(self.GetDocumentCollectionLink(db, collection, is_name_based)))
        self.assertEqual(len(udfs),
                         before_create_udfs_count + 1,
                         'create should increase the number of udfs')
        # query udfs
        results = list(client.QueryUserDefinedFunctions(
            self.GetDocumentCollectionLink(db, collection, is_name_based),
            {
                'query': 'SELECT * FROM root r WHERE r.id=@id',
                'parameters': [
                    {'name':'@id', 'value':udf_definition['id']}
                ]
            }))
        self.assert_(results)
        # replace udf
        change_udf = udf.copy()
        udf['body'] = 'function() {var x = 20;}'
        replaced_udf = client.ReplaceUserDefinedFunction(self.GetUserDefinedFunctionLink(db, collection, change_udf, is_name_based), udf)
        for property in udf_definition:
                self.assertEqual(
                    replaced_udf[property],
                    udf[property],
                    'property {property} should match'.format(property=property))
        # read udf
        udf = client.ReadUserDefinedFunction(self.GetUserDefinedFunctionLink(db, collection, replaced_udf, is_name_based))
        self.assertEqual(replaced_udf['id'], udf['id'])
        # delete udf
        res = client.DeleteUserDefinedFunction(self.GetUserDefinedFunctionLink(db, collection, replaced_udf, is_name_based))
        # read udfs after deletion
        self.__AssertHTTPFailureWithStatus(404,
                                           client.ReadUserDefinedFunction,
                                           self.GetUserDefinedFunctionLink(db, collection, replaced_udf, is_name_based))


    # Upsert test for User Defined Function resource - selflink version
    def test_udf_upsert_self_link(self):
        self._test_udf_upsert(False);

    # Upsert test for User Defined Function resource - name based routing version
    def test_udf_upsert_name_based(self):
        self._test_udf_upsert(True);
        
    def _test_udf_upsert(self, is_name_based):
        client = document_client.DocumentClient(CRUDTests.host,
                                                {'masterKey': CRUDTests.masterKey})
        
        # create database
        db = client.CreateDatabase({ 'id': TEST_DB_NAME })
        
        # create collection
        collection = client.CreateCollection(
            self.GetDatabaseLink(db, is_name_based),
            { 'id': 'sample collection' })
        
        # read udfs and check count
        udfs = list(client.ReadUserDefinedFunctions(self.GetDocumentCollectionLink(db, collection, is_name_based)))
        before_create_udfs_count = len(udfs)
        
        # create a udf definition
        udf_definition = {
            'id': 'sample udf',
            'body': 'function() {var x = 10;}'
        }

        # create udf using Upsert API
        created_udf = client.UpsertUserDefinedFunction(self.GetDocumentCollectionLink(db, collection, is_name_based),
                                               udf_definition)

        # verify id property
        self.assertEqual(created_udf['id'],
                         udf_definition['id'])

        # read udfs after creation and verify updated count
        udfs = list(client.ReadUserDefinedFunctions(self.GetDocumentCollectionLink(db, collection, is_name_based)))
        self.assertEqual(len(udfs),
                         before_create_udfs_count + 1,
                         'create should increase the number of udfs')

        # update udf
        created_udf['body'] = 'function() {var x = 20;}'
        
        # should replace udf since it already exists
        upserted_udf = client.UpsertUserDefinedFunction(self.GetDocumentCollectionLink(db, collection, is_name_based), created_udf)

        # verify id property
        self.assertEqual(created_udf['id'],
                         upserted_udf['id'])

        # verify changed property
        self.assertEqual(upserted_udf['body'],
                                 created_udf['body'])

        # read udf and verify count doesn't increases again
        udfs = list(client.ReadUserDefinedFunctions(self.GetDocumentCollectionLink(db, collection, is_name_based)))
        self.assertEqual(len(udfs),
                         before_create_udfs_count + 1,
                         'upsert should keep the number of udfs same')

        created_udf['id'] = 'new udf'
        
        # should create new udf since the id is different
        new_udf = client.UpsertUserDefinedFunction(self.GetDocumentCollectionLink(db, collection, is_name_based), created_udf)

        # verify id property
        self.assertEqual(created_udf['id'],
                         new_udf['id'])
        
        # read udf and verify count increases
        udfs = list(client.ReadUserDefinedFunctions(self.GetDocumentCollectionLink(db, collection, is_name_based)))
        self.assertEqual(len(udfs),
                         before_create_udfs_count + 2,
                         'upsert should keep the number of udfs same')
        
        # delete udfs
        client.DeleteUserDefinedFunction(self.GetUserDefinedFunctionLink(db, collection, upserted_udf, is_name_based))
        client.DeleteUserDefinedFunction(self.GetUserDefinedFunctionLink(db, collection, new_udf, is_name_based))

        # read udf and verify count remains the same
        udfs = list(client.ReadUserDefinedFunctions(self.GetDocumentCollectionLink(db, collection, is_name_based)))
        self.assertEqual(len(udfs),
                         before_create_udfs_count,
                         'delete should keep the number of udfs same')


    def test_sproc_crud_self_link(self):
        self._test_sproc_crud(False);

    def test_sproc_crud_name_based(self):
        self._test_sproc_crud(True);
        
    def _test_sproc_crud(self, is_name_based):
        client = document_client.DocumentClient(CRUDTests.host,
                                                {'masterKey': CRUDTests.masterKey})
        # create database
        db = client.CreateDatabase({ 'id': TEST_DB_NAME })
        # create collection
        collection = client.CreateCollection(
            self.GetDatabaseLink(db, is_name_based),
            { 'id': 'sample collection' })
        # read sprocs
        sprocs = list(client.ReadStoredProcedures(self.GetDocumentCollectionLink(db, collection, is_name_based)))
        # create a sproc
        before_create_sprocs_count = len(sprocs)
        sproc_definition = {
            'id': 'sample sproc',
            'serverScript': 'function() {var x = 10;}'
        }
        sproc = client.CreateStoredProcedure(self.GetDocumentCollectionLink(db, collection, is_name_based),
                                             sproc_definition)
        for property in sproc_definition:
            if property != "serverScript":
                self.assertEqual(
                    sproc[property],
                    sproc_definition[property],
                    'property {property} should match'.format(property=property))
            else:
                self.assertEqual(sproc['body'], 'function() {var x = 10;}')

        # read sprocs after creation
        sprocs = list(client.ReadStoredProcedures(self.GetDocumentCollectionLink(db, collection, is_name_based)))
        self.assertEqual(len(sprocs),
                         before_create_sprocs_count + 1,
                         'create should increase the number of sprocs')
        # query sprocs
        sprocs = list(client.QueryStoredProcedures(
            self.GetDocumentCollectionLink(db, collection, is_name_based),
            {
                'query': 'SELECT * FROM root r WHERE r.id=@id',
                'parameters':[
                    { 'name':'@id', 'value':sproc_definition['id'] }
                ]
            }))
        self.assert_(sprocs)
        # replace sproc
        change_sproc = sproc.copy()
        sproc['body'] = 'function() {var x = 20;}'
        replaced_sproc = client.ReplaceStoredProcedure(self.GetStoredProcedureLink(db, collection, change_sproc, is_name_based),
                                                       sproc)
        for property in sproc_definition:
            if property != 'serverScript':
                self.assertEqual(
                    replaced_sproc[property],
                    sproc[property],
                    'property {property} should match'.format(property=property))
            else:
                self.assertEqual(replaced_sproc['body'],
                                 "function() {var x = 20;}")
        # read sproc
        sproc = client.ReadStoredProcedure(self.GetStoredProcedureLink(db, collection, replaced_sproc, is_name_based))
        self.assertEqual(replaced_sproc['id'], sproc['id'])
        # delete sproc
        res = client.DeleteStoredProcedure(self.GetStoredProcedureLink(db, collection, replaced_sproc, is_name_based))
        # read sprocs after deletion
        self.__AssertHTTPFailureWithStatus(404,
                                           client.ReadStoredProcedure,
                                           self.GetStoredProcedureLink(db, collection, replaced_sproc, is_name_based))

    # Upsert test for sproc resource - selflink version
    def test_sproc_upsert_self_link(self):
        self._test_sproc_upsert(False);

    # Upsert test for sproc resource - name based routing version
    def test_sproc_upsert_name_based(self):
        self._test_sproc_upsert(True);
        
    def _test_sproc_upsert(self, is_name_based):
        client = document_client.DocumentClient(CRUDTests.host,
                                                {'masterKey': CRUDTests.masterKey})
        
        # create database
        db = client.CreateDatabase({ 'id': TEST_DB_NAME })
        
        # create collection
        collection = client.CreateCollection(
            self.GetDatabaseLink(db, is_name_based),
            { 'id': 'sample collection' })
        
        # read sprocs and check count
        sprocs = list(client.ReadStoredProcedures(self.GetDocumentCollectionLink(db, collection, is_name_based)))
        before_create_sprocs_count = len(sprocs)

        # create a sproc definition
        sproc_definition = {
            'id': 'sample sproc',
            'serverScript': 'function() {var x = 10;}'
        }

        # create sproc using Upsert API
        created_sproc = client.UpsertStoredProcedure(self.GetDocumentCollectionLink(db, collection, is_name_based),
                                             sproc_definition)

        # verify id property
        self.assertEqual(created_sproc['id'],
                         sproc_definition['id'])
        
        # read sprocs after creation and verify updated count
        sprocs = list(client.ReadStoredProcedures(self.GetDocumentCollectionLink(db, collection, is_name_based)))
        self.assertEqual(len(sprocs),
                         before_create_sprocs_count + 1,
                         'create should increase the number of sprocs')

        # update sproc
        created_sproc['body'] = 'function() {var x = 20;}'

        # should replace sproc since it already exists
        upserted_sproc = client.UpsertStoredProcedure(self.GetDocumentCollectionLink(db, collection, is_name_based),
                                                       created_sproc)

        # verify id property
        self.assertEqual(created_sproc['id'],
                         upserted_sproc['id'])

        # verify changed property
        self.assertEqual(upserted_sproc['body'],
                                 created_sproc['body'])

        # read sprocs after upsert and verify count remains the same
        sprocs = list(client.ReadStoredProcedures(self.GetDocumentCollectionLink(db, collection, is_name_based)))
        self.assertEqual(len(sprocs),
                         before_create_sprocs_count + 1,
                         'upsert should keep the number of sprocs same')

        # update sproc
        created_sproc['id'] = 'new sproc'

        # should create new sproc since id is different
        new_sproc = client.UpsertStoredProcedure(self.GetDocumentCollectionLink(db, collection, is_name_based),
                                                       created_sproc)

        # verify id property
        self.assertEqual(created_sproc['id'],
                         new_sproc['id'])
        
        # read sprocs after upsert and verify count increases
        sprocs = list(client.ReadStoredProcedures(self.GetDocumentCollectionLink(db, collection, is_name_based)))
        self.assertEqual(len(sprocs),
                         before_create_sprocs_count + 2,
                         'upsert should keep the number of sprocs same')
        
        # delete sprocs
        client.DeleteStoredProcedure(self.GetStoredProcedureLink(db, collection, upserted_sproc, is_name_based))
        client.DeleteStoredProcedure(self.GetStoredProcedureLink(db, collection, new_sproc, is_name_based))

        # read sprocs after delete and verify count remains same
        sprocs = list(client.ReadStoredProcedures(self.GetDocumentCollectionLink(db, collection, is_name_based)))
        self.assertEqual(len(sprocs),
                         before_create_sprocs_count,
                         'delete should keep the number of sprocs same')
        

    def test_collection_indexing_policy_self_link(self):
        self._test_collection_indexing_policy(False);

    def test_collection_indexing_policy_name_based(self):
        self._test_collection_indexing_policy(True);

    def _test_collection_indexing_policy(self, is_name_based):
        client = document_client.DocumentClient(CRUDTests.host,
                                                {'masterKey': CRUDTests.masterKey})
        # create database
        db = client.CreateDatabase({ 'id': TEST_DB_NAME })
        # create collection
        collection = client.CreateCollection(
            self.GetDatabaseLink(db, is_name_based),
            { 'id': "sample collection" })
        self.assertEqual(collection['indexingPolicy']['indexingMode'],
                         documents.IndexingMode.Consistent,
                         'default indexing mode should be consistent')
        lazy_collection_definition = {
            'id': 'lazy collection',
            'indexingPolicy': {
                'indexingMode': documents.IndexingMode.Lazy
            }
        }
        coll = client.DeleteCollection(self.GetDocumentCollectionLink(db, collection, is_name_based))
        lazy_collection = client.CreateCollection(
            self.GetDatabaseLink(db, is_name_based),
            lazy_collection_definition)
        self.assertEqual(lazy_collection['indexingPolicy']['indexingMode'],
                         documents.IndexingMode.Lazy,
                         'indexing mode should be lazy')

        consistent_collection_definition = {
            'id': 'lazy collection',
            'indexingPolicy': {
                'indexingMode': documents.IndexingMode.Consistent
            }
        }
        coll = client.DeleteCollection(self.GetDocumentCollectionLink(db, lazy_collection, is_name_based))
        consistent_collection = client.CreateCollection(
            self.GetDatabaseLink(db, is_name_based), consistent_collection_definition)
        self.assertEqual(collection['indexingPolicy']['indexingMode'],
                         documents.IndexingMode.Consistent,
                         'indexing mode should be consistent')
        collection_definition = {
            'id': 'CollectionWithIndexingPolicy',
            'indexingPolicy': {
                'automatic': True,
                'indexingMode': documents.IndexingMode.Lazy,
                'includedPaths': [
                    {
                        'path': '/',
                        'indexes': [
                            {
                                'kind': documents.IndexKind.Hash,
                                'dataType': documents.DataType.Number,
                                'precision': 2
                            }
                        ]
                    }
                ],
                'excludedPaths': [
                    {
                        'path': '/"systemMetadata"/*'
                    }
                ]
            }
        }
        client.DeleteCollection(self.GetDocumentCollectionLink(db, consistent_collection, is_name_based))
        collectio_with_indexing_policy = client.CreateCollection(self.GetDatabaseLink(db, is_name_based), collection_definition)
        self.assertEqual(1,
                         len(collectio_with_indexing_policy['indexingPolicy']['includedPaths']),
                         'Unexpected includedPaths length')
        self.assertEqual(1,
                         len(collectio_with_indexing_policy['indexingPolicy']['excludedPaths']),
                         'Unexpected excluded path count')

    def test_create_default_indexing_policy_self_link(self):
        self._test_create_default_indexing_policy(False);

    def test_create_default_indexing_policy_name_based(self):
        self._test_create_default_indexing_policy(True);
        
    def _test_create_default_indexing_policy(self, is_name_based):
        client = document_client.DocumentClient(CRUDTests.host, {'masterKey': CRUDTests.masterKey})
        # create database
        db = client.CreateDatabase({ 'id': TEST_DB_NAME })

        # no indexing policy specified
        collection = client.CreateCollection(self.GetDatabaseLink(db, is_name_based), {'id': 'TestCreateDefaultPolicy01'})
        self._check_default_indexing_policy_paths(collection['indexingPolicy']);

        # partial policy specified
        collection = client.CreateCollection(
            self.GetDatabaseLink(db, is_name_based),
            {
                'id': 'TestCreateDefaultPolicy02',
                'indexingPolicy': {
                    'indexingMode': documents.IndexingMode.Lazy, 'automatic': True
                }
            })
        self._check_default_indexing_policy_paths(collection['indexingPolicy'])

        # default policy
        collection = client.CreateCollection(
            self.GetDatabaseLink(db, is_name_based),
            {
                'id': 'TestCreateDefaultPolicy03',
                'indexingPolicy': { }
            })
        self._check_default_indexing_policy_paths(collection['indexingPolicy'])

        # missing indexes
        collection = client.CreateCollection(
            self.GetDatabaseLink(db, is_name_based),
            {
                'id': 'TestCreateDefaultPolicy04',
                'indexingPolicy': {
                    'includedPaths': [
                        {
                            'path': '/*'
                        }
                    ]
                }
            })
        self._check_default_indexing_policy_paths(collection['indexingPolicy'])

        # missing precision
        collection = client.CreateCollection(
            self.GetDatabaseLink(db, is_name_based),
            {
                'id': 'TestCreateDefaultPolicy05',
                'indexingPolicy': {
                    'includedPaths': [
                        {
                            'path': '/*',
                            'indexes': [
                                {
                                    'kind': documents.IndexKind.Hash,
                                    'dataType': documents.DataType.String
                                },
                                {
                                    'kind': documents.IndexKind.Range,
                                    'dataType': documents.DataType.Number
                                }
                            ]
                        }
                    ]
                }
            })
        self._check_default_indexing_policy_paths(collection['indexingPolicy'])

    def _check_default_indexing_policy_paths(self, indexing_policy):
        def __get_first(array):
            if array:
                return array[0]
            else:
                return None

        # no excluded paths.
        self.assertEqual(0, len(indexing_policy['excludedPaths']))
        # included paths should be 1: '/'.
        self.assertEqual(1, len(indexing_policy['includedPaths']))

        root_included_path = __get_first([included_path for included_path in indexing_policy['includedPaths']
                              if included_path['path'] == '/*'])
        self.assert_(root_included_path);

        # There should be one HashIndex of String type and one RangeIndex of Number type in the root included path.
        hash_index = __get_first([index for index in root_included_path['indexes'] if index['kind'] == 'Hash'])
        range_index = __get_first([index for index in root_included_path['indexes'] if index['kind'] == 'Range'])

        self.assert_(hash_index)
        self.assertEqual("String", hash_index['dataType'])
        self.assert_(range_index)
        self.assertEqual("Number", range_index['dataType'])

    def test_client_request_timeout(self):
        connection_policy = documents.ConnectionPolicy()
        # making timeout 1 ms to make sure it will throw
        connection_policy.RequestTimeout = 1
        client = document_client.DocumentClient(CRUDTests.host,
                                                {'masterKey': CRUDTests.masterKey},
                                                connection_policy)
        # create database
        with self.assertRaises(Exception):
            # Will time out.
            client.CreateDatabase({ 'id': "sample database" })

    def test_query_iterable_functionality(self):
        def __CreateResources(client):
            """Creates resources for this test.

            :Parameters:
                - `client`: document_client.DocumentClient

            :Returns:
                dict

            """
            db = client.CreateDatabase({ 'id': TEST_DB_NAME })
            collection = client.CreateCollection(
                db['_self'],
                { 'id': 'sample collection' })
            doc1 = client.CreateDocument(
                collection['_self'],
                { 'id': 'doc1', 'prop1': 'value1'})
            doc2 = client.CreateDocument(
                collection['_self'],
                { 'id': 'doc2', 'prop1': 'value2'})
            doc3 = client.CreateDocument(
                collection['_self'],
                { 'id': 'doc3', 'prop1': 'value3'})
            resources = {
                'coll': collection,
                'doc1': doc1,
                'doc2': doc2,
                'doc3': doc3
            }
            return resources

        # Validate QueryIterable by converting it to a list.
        client = document_client.DocumentClient(CRUDTests.host,
                                                {'masterKey': CRUDTests.masterKey})
        resources = __CreateResources(client)
        results = client.ReadDocuments(resources['coll']['_self'],
                                       {'maxItemCount':2})
        docs = list(iter(results))
        self.assertEqual(3,
                         len(docs),
                         'QueryIterable should return all documents' +
                         ' using continuation')
        self.assertEqual(resources['doc1']['id'], docs[0]['id'])
        self.assertEqual(resources['doc2']['id'], docs[1]['id'])
        self.assertEqual(resources['doc3']['id'], docs[2]['id'])

        # Validate QueryIterable iterator with 'for'.
        counter = 0
        # test QueryIterable with 'for'.
        for doc in iter(results):
            counter += 1
            if counter == 1:
                self.assertEqual(resources['doc1']['id'],
                                 doc['id'],
                                 'first document should be doc1')
            elif counter == 2:
                self.assertEqual(resources['doc2']['id'],
                                 doc['id'],
                                 'second document should be doc2')
            elif counter == 3:
                self.assertEqual(resources['doc3']['id'],
                                 doc['id'],
                                 'third document should be doc3')
        self.assertEqual(counter, 3)

        # Get query results page by page.
        results = client.ReadDocuments(resources['coll']['_self'],
                                       {'maxItemCount':2})
        first_block = results.fetch_next_block()
        self.assertEqual(2,
                         len(first_block),
                         'First block should have 2 entries.')
        self.assertEqual(resources['doc1']['id'], first_block[0]['id'])
        self.assertEqual(resources['doc2']['id'], first_block[1]['id'])
        self.assertEqual(1,
                         len(results.fetch_next_block()),
                         'Second block should have 1 entry.')
        self.assertEqual(0,
                         len(results.fetch_next_block()),
                         'Then its empty.')

    def test_trigger_functionality_self_link(self):
        self._test_trigger_functionality(False);

    def test_trigger_functionality_name_based(self):
        self._test_trigger_functionality(True);
        
    def _test_trigger_functionality(self, is_name_based):
        triggers_in_collection1 = [
        {
            'id': 't1',
            'body': (
                'function() {' +
                '    var item = getContext().getRequest().getBody();' +
                '    item.id = item.id.toUpperCase() + \'t1\';' +
                '    getContext().getRequest().setBody(item);' +
                '}'),
            'triggerType': documents.TriggerType.Pre,
            'triggerOperation': documents.TriggerOperation.All
        },
        {
            'id': 'response1',
            'body': (
                'function() {' +
                '    var prebody = getContext().getRequest().getBody();' +
                '    if (prebody.id != \'TESTING POST TRIGGERt1\')'
                '        throw \'id mismatch\';' +
                '    var postbody = getContext().getResponse().getBody();' +
                '    if (postbody.id != \'TESTING POST TRIGGERt1\')'
                '        throw \'id mismatch\';'
                '}'),
            'triggerType': documents.TriggerType.Post,
            'triggerOperation': documents.TriggerOperation.All
        },
        {
            'id': 'response2',
            # can't be used because setValue is currently disabled
            'body': (
                'function() {' +
                '    var predoc = getContext().getRequest().getBody();' +
                '    var postdoc = getContext().getResponse().getBody();' +
                '    getContext().getResponse().setValue(' +
                '        \'predocname\', predoc.id + \'response2\');' +
                '    getContext().getResponse().setValue(' +
                '        \'postdocname\', postdoc.id + \'response2\');' +
                '}'),
                'triggerType': documents.TriggerType.Post,
                'triggerOperation': documents.TriggerOperation.All,
        }]
        triggers_in_collection2 = [
        {
            'id': "t2",
            'body': "function() { }", # trigger already stringified
            'triggerType': documents.TriggerType.Pre,
            'triggerOperation': documents.TriggerOperation.All
        },
        {
            'id': "t3",
            'body': (
                'function() {' +
                '    var item = getContext().getRequest().getBody();' +
                '    item.id = item.id.toLowerCase() + \'t3\';' +
                '    getContext().getRequest().setBody(item);' +
                '}'),
            'triggerType': documents.TriggerType.Pre,
            'triggerOperation': documents.TriggerOperation.All
        }]
        triggers_in_collection3 = [
        {
            'id': 'triggerOpType',
            'body': 'function() { }',
            'triggerType': documents.TriggerType.Post,
            'triggerOperation': documents.TriggerOperation.Delete,
        }]

        def __CreateTriggers(client, database, collection, triggers, is_name_based):
            """Creates triggers.

            :Parameters:
                - `client`: document_client.DocumentClient
                - `collection`: dict

            """
            for trigger_i in triggers:
                trigger = client.CreateTrigger(self.GetDocumentCollectionLink(database, collection, is_name_based),
                                               trigger_i)
                for property in trigger_i:
                    self.assertEqual(
                        trigger[property],
                        trigger_i[property],
                        'property {property} should match'.format(property=property))

        client = document_client.DocumentClient(CRUDTests.host,
                                                {'masterKey': CRUDTests.masterKey})
        # create database
        db = client.CreateDatabase({ 'id': TEST_DB_NAME })
        # create collections
        collection1 = client.CreateCollection(
            self.GetDatabaseLink(db, is_name_based), { 'id': 'sample collection 1' })
        collection2 = client.CreateCollection(
            self.GetDatabaseLink(db, is_name_based), { 'id': 'sample collection 2' })
        collection3 = client.CreateCollection(
            self.GetDatabaseLink(db, is_name_based), { 'id': 'sample collection 3' })
        # create triggers
        __CreateTriggers(client, db, collection1, triggers_in_collection1, is_name_based)
        __CreateTriggers(client, db, collection2, triggers_in_collection2, is_name_based)
        __CreateTriggers(client, db, collection3, triggers_in_collection3, is_name_based)
        # create document
        triggers_1 = list(client.ReadTriggers(self.GetDocumentCollectionLink(db, collection1, is_name_based)))
        self.assertEqual(len(triggers_1), 3)
        document_1_1 = client.CreateDocument(self.GetDocumentCollectionLink(db, collection1, is_name_based),
                                             { 'id': 'doc1',
                                               'key': 'value' },
                                             { 'preTriggerInclude': 't1' })
        self.assertEqual(document_1_1['id'],
                         'DOC1t1',
                         'id should be capitalized')
        document_1_2 = client.CreateDocument(
            self.GetDocumentCollectionLink(db, collection1, is_name_based),
            { 'id': 'testing post trigger' },
            { 'postTriggerInclude': 'response1',
              'preTriggerInclude': 't1' })
        self.assertEqual(document_1_2['id'], 'TESTING POST TRIGGERt1')
        document_1_3 = client.CreateDocument(self.GetDocumentCollectionLink(db, collection1, is_name_based),
                                             { 'id': 'responseheaders' },
                                             { 'preTriggerInclude': 't1' })
        self.assertEqual(document_1_3['id'], "RESPONSEHEADERSt1")

        triggers_2 = list(client.ReadTriggers(self.GetDocumentCollectionLink(db, collection2, is_name_based)))
        self.assertEqual(len(triggers_2), 2)
        document_2_1 = client.CreateDocument(self.GetDocumentCollectionLink(db, collection2, is_name_based),
                                             { 'id': 'doc2',
                                               'key2': 'value2' },
                                             { 'preTriggerInclude': 't2' })
        self.assertEqual(document_2_1['id'],
                         'doc2',
                         'id shouldn\'t change')
        document_2_2 = client.CreateDocument(self.GetDocumentCollectionLink(db, collection2, is_name_based),
                                             { 'id': 'Doc3',
                                               'prop': 'empty' },
                                             { 'preTriggerInclude': 't3' })
        self.assertEqual(document_2_2['id'], 'doc3t3')

        triggers_3 = list(client.ReadTriggers(self.GetDocumentCollectionLink(db, collection3, is_name_based)))
        self.assertEqual(len(triggers_3), 1)
        with self.assertRaises(Exception):
            client.CreateDocument(self.GetDocumentCollectionLink(db, collection3, is_name_based),
                                  { 'id': 'Docoptype' },
                                  { 'postTriggerInclude': 'triggerOpType' })

    def test_stored_procedure_functionality_self_link(self):
        self._test_stored_procedure_functionality(False);

    def test_stored_procedure_functionality_name_based(self):
        self._test_stored_procedure_functionality(True);
        
    def _test_stored_procedure_functionality(self, is_name_based):
        client = document_client.DocumentClient(CRUDTests.host,
                                                { 'masterKey': CRUDTests.masterKey })
        # create database
        db = client.CreateDatabase({ 'id': TEST_DB_NAME })
        # create collection
        collection = client.CreateCollection(
            self.GetDatabaseLink(db, is_name_based), { 'id': 'sample collection' })
        sproc1 = {
            'id': 'storedProcedure1',
            'body': (
                'function () {' +
                '  for (var i = 0; i < 1000; i++) {' +
                '    var item = getContext().getResponse().getBody();' +
                '    if (i > 0 && item != i - 1) throw \'body mismatch\';' +
                '    getContext().getResponse().setBody(i);' +
                '  }' +
                '}')
        }

        retrieved_sproc = client.CreateStoredProcedure(self.GetDocumentCollectionLink(db, collection, is_name_based),
                                                       sproc1)
        result = client.ExecuteStoredProcedure(self.GetStoredProcedureLink(db, collection, retrieved_sproc, is_name_based),
                                               None)
        self.assertEqual(result, 999)
        sproc2 = {
            'id': 'storedProcedure2',
            'body': (
                'function () {' +
                '  for (var i = 0; i < 10; i++) {' +
                '    getContext().getResponse().appendValue(\'Body\', i);' +
                '  }' +
                '}')
        }
        retrieved_sproc2 = client.CreateStoredProcedure(self.GetDocumentCollectionLink(db, collection, is_name_based),
                                                        sproc2)
        result = client.ExecuteStoredProcedure(self.GetStoredProcedureLink(db, collection, retrieved_sproc2, is_name_based),
                                               None)
        self.assertEqual(int(result), 123456789)
        sproc3 = {
            'id': 'storedProcedure3',
            'body': (
                'function (input) {' +
                    '  getContext().getResponse().setBody(' +
                    '      \'a\' + input.temp);' +
                '}')
        }
        retrieved_sproc3 = client.CreateStoredProcedure(self.GetDocumentCollectionLink(db, collection, is_name_based),
                                                        sproc3)
        result = client.ExecuteStoredProcedure(self.GetStoredProcedureLink(db, collection, retrieved_sproc3, is_name_based),
                                               {'temp': 'so'})
        self.assertEqual(result, 'aso')

    def __ValidateOfferResponseBody(self, offer, expected_coll_link, expected_offer_type):
        self.assert_(offer.get('id'), 'Id cannot be null.')
        self.assert_(offer.get('_rid'), 'Resource Id (Rid) cannot be null.')
        self.assert_(offer.get('_self'), 'Self Link cannot be null.')
        self.assert_(offer.get('resource'), 'Resource Link cannot be null.')
        self.assertTrue(offer['_self'].find(offer['id']) != -1,
                        'Offer id not contained in offer self link.')
        self.assertEqual(expected_coll_link.strip('/'), offer['resource'].strip('/'))
        if (expected_offer_type):
            self.assertEqual(expected_offer_type, offer.get('offerType'))

    def test_offer_read_and_query(self):
        client = document_client.DocumentClient(CRUDTests.host, { 'masterKey': CRUDTests.masterKey })
        # Create database.
        db = client.CreateDatabase({ 'id': TEST_DB_NAME })
        # Create collection.
        collection = client.CreateCollection(db['_self'], { 'id': 'sample collection' })
        offers = list(client.ReadOffers())
        self.assertEqual(1, len(offers))
        expected_offer = offers[0]
        self.__ValidateOfferResponseBody(expected_offer, collection.get('_self'), None)
        # Read the offer.
        read_offer = client.ReadOffer(expected_offer.get('_self'))
        self.__ValidateOfferResponseBody(read_offer, collection.get('_self'), expected_offer.get('offerType'))
        # Check if the read resource is what we expected.
        self.assertEqual(expected_offer.get('id'), read_offer.get('id'))
        self.assertEqual(expected_offer.get('_rid'), read_offer.get('_rid'))
        self.assertEqual(expected_offer.get('_self'), read_offer.get('_self'))
        self.assertEqual(expected_offer.get('resource'), read_offer.get('resource'))
        # Query for the offer.

        offers = list(client.QueryOffers(
            {
                'query': 'SELECT * FROM root r WHERE r.id=@id',
                'parameters': [
                    { 'name': '@id', 'value': expected_offer['id']}
                ]
            }))
        self.assertEqual(1, len(offers))
        query_one_offer = offers[0]
        self.__ValidateOfferResponseBody(query_one_offer, collection.get('_self'), expected_offer.get('offerType'))
        # Check if the query result is what we expected.
        self.assertEqual(expected_offer.get('id'), query_one_offer.get('id'))
        self.assertEqual(expected_offer.get('_rid'), query_one_offer.get('_rid'))
        self.assertEqual(expected_offer.get('_self'), query_one_offer.get('_self'))
        self.assertEqual(expected_offer.get('resource'), query_one_offer.get('resource'))
        # Expects an exception when reading offer with bad offer link.
        self.__AssertHTTPFailureWithStatus(400, client.ReadOffer, expected_offer.get('_self')[:-1] + 'x')
        # Now delete the collection.
        client.DeleteCollection(collection.get('_self'))
        # Reading fails.
        self.__AssertHTTPFailureWithStatus(404, client.ReadOffer, expected_offer.get('_self'))
        # Read feed now returns 0 results.
        offers = list(client.ReadOffers())
        self.assert_(not offers)

    def test_offer_replace(self):
        client = document_client.DocumentClient(CRUDTests.host, { 'masterKey': CRUDTests.masterKey })
        # Create database.
        db = client.CreateDatabase({ 'id': TEST_DB_NAME })
        # Create collection.
        collection = client.CreateCollection(db['_self'], { 'id': 'sample collection' })
        offers = list(client.ReadOffers())
        self.assertEqual(1, len(offers))
        expected_offer = offers[0]
        self.__ValidateOfferResponseBody(expected_offer, collection.get('_self'), None)
        # Replace the offer.
        offer_to_replace = dict(expected_offer)
        offer_to_replace['offerType'] = 'S2'
        replaced_offer = client.ReplaceOffer(offer_to_replace['_self'], offer_to_replace)
        self.__ValidateOfferResponseBody(replaced_offer, collection.get('_self'), 'S2')
        # Check if the replaced offer is what we expect.
        self.assertEqual(offer_to_replace.get('id'), replaced_offer.get('id'))
        self.assertEqual(offer_to_replace.get('_rid'), replaced_offer.get('_rid'))
        self.assertEqual(offer_to_replace.get('_self'), replaced_offer.get('_self'))
        self.assertEqual(offer_to_replace.get('resource'), replaced_offer.get('resource'))
        # Expects an exception when replacing an offer with bad id.
        offer_to_replace_bad_id = dict(offer_to_replace)
        offer_to_replace_bad_id['_rid'] = 'NotAllowed'
        self.__AssertHTTPFailureWithStatus(
            400, client.ReplaceOffer, offer_to_replace_bad_id['_self'], offer_to_replace_bad_id)
        # Expects an exception when replacing an offer with bad rid.
        offer_to_replace_bad_rid = dict(offer_to_replace)
        offer_to_replace_bad_rid['_rid'] = 'InvalidRid'
        self.__AssertHTTPFailureWithStatus(
            400, client.ReplaceOffer, offer_to_replace_bad_rid['_self'], offer_to_replace_bad_rid)
        # Expects an exception when replaceing an offer with null id and rid.
        offer_to_replace_null_ids = dict(offer_to_replace)
        offer_to_replace_null_ids['id'] = None
        offer_to_replace_null_ids['_rid'] = None
        self.__AssertHTTPFailureWithStatus(
            400, client.ReplaceOffer, offer_to_replace_null_ids['_self'], offer_to_replace_null_ids)

    def test_collection_with_offer_type(self):
        client = document_client.DocumentClient(CRUDTests.host,
                                                {'masterKey': CRUDTests.masterKey})
        # create database
        created_db = client.CreateDatabase({ 'id': TEST_DB_NAME })
        collections = list(client.ReadCollections(created_db['_self']))
        # create a collection
        before_create_collections_count = len(collections)
        collection_definition = { 'id': 'sample collection' }
        collection = client.CreateCollection(created_db['_self'],
                                             collection_definition,
                                             {
                                                 'offerType': 'S2'
                                             })
        # We should have an offer of type S2.
        offers = list(client.ReadOffers())
        self.assertEqual(1, len(offers))
        expected_offer = offers[0]
        self.__ValidateOfferResponseBody(expected_offer, collection.get('_self'), 'S2')

    def test_database_account_functionality(self):
        # Validate database account functionality.
        client = document_client.DocumentClient(CRUDTests.host,
                                                { 'masterKey':
                                                  CRUDTests.masterKey })
        database_account = client.GetDatabaseAccount()
        self.assertEqual(database_account.DatabasesLink, '/dbs/')
        self.assertEqual(database_account.MediaLink, '/media/')
        if (http_constants.HttpHeaders.MaxMediaStorageUsageInMB in
            client.last_response_headers):
            self.assertEqual(
                database_account.MaxMediaStorageUsageInMB,
                client.last_response_headers[
                    http_constants.HttpHeaders.MaxMediaStorageUsageInMB])
        if (http_constants.HttpHeaders.CurrentMediaStorageUsageInMB in
            client.last_response_headers):
            self.assertEqual(
                database_account.CurrentMediaStorageUsageInMB,
                client.last_response_headers[
                    http_constants.HttpHeaders.
                    CurrentMediaStorageUsageInMB])
        self.assertTrue(
            database_account.ConsistencyPolicy['defaultConsistencyLevel']
            != None)

    def test_index_progress_headers_self_link(self):
        self._test_index_progress_headers(False);

    def test_index_progress_headers_name_based(self):
        self._test_index_progress_headers(True);
        
    def _test_index_progress_headers(self, is_name_based):
<<<<<<< HEAD
        client = document_client.DocumentClient(host, { 'masterKey': masterKey })
        created_db = client.CreateDatabase({ 'id': TEST_DB_NAME })
=======
        client = document_client.DocumentClient(CRUDTests.host, { 'masterKey': CRUDTests.masterKey })
        created_db = client.CreateDatabase({ 'id': 'sample database' })
>>>>>>> c6af4c22
        consistent_coll = client.CreateCollection(self.GetDatabaseLink(created_db, is_name_based), { 'id': 'consistent_coll' })
        client.ReadCollection(self.GetDocumentCollectionLink(created_db, consistent_coll, is_name_based))
        self.assertFalse(http_constants.HttpHeaders.LazyIndexingProgress in client.last_response_headers)
        self.assertTrue(http_constants.HttpHeaders.IndexTransformationProgress in client.last_response_headers)
        lazy_coll = client.CreateCollection(self.GetDatabaseLink(created_db, is_name_based),
            {
                'id': 'lazy_coll',
                'indexingPolicy': { 'indexingMode' : documents.IndexingMode.Lazy }
            })
        client.ReadCollection(self.GetDocumentCollectionLink(created_db, lazy_coll, is_name_based))
        self.assertTrue(http_constants.HttpHeaders.LazyIndexingProgress in client.last_response_headers)
        self.assertTrue(http_constants.HttpHeaders.IndexTransformationProgress in client.last_response_headers)
        none_coll = client.CreateCollection(self.GetDatabaseLink(created_db, is_name_based),
            {
                'id': 'none_coll',
                'indexingPolicy': { 'indexingMode': documents.IndexingMode.NoIndex, 'automatic': False }
            })
        client.ReadCollection(self.GetDocumentCollectionLink(created_db, none_coll, is_name_based))
        self.assertFalse(http_constants.HttpHeaders.LazyIndexingProgress in client.last_response_headers)
        self.assertTrue(http_constants.HttpHeaders.IndexTransformationProgress in client.last_response_headers)

    # To run this test, please provide your own CA certs file or download one from
    #     http://curl.haxx.se/docs/caextract.html
    #
    # def test_ssl_connection(self):
    #     connection_policy = documents.ConnectionPolicy()
    #     connection_policy.SSLConfiguration = documents.SSLConfiguration()
    #     connection_policy.SSLConfiguration.SSLCaCerts = './cacert.pem'
    #     client = document_client.DocumentClient(CRUDTests.host, {'masterKey': CRUDTests.masterKey}, connection_policy)
    #     # Read databases after creation.
    #     databases = list(client.ReadDatabases())


    # To run this test, please specify your own proxy server.
    #
    # def test_proxy_connection(self):
    #     connection_policy = documents.ConnectionPolicy()
    #     connection_policy.ProxyConfiguration = documents.ProxyConfiguration()
    #     connection_policy.ProxyConfiguration.Host = '127.0.0.1'
    #     connection_policy.ProxyConfiguration.Port = 8088
    #     client = document_client.DocumentClient(CRUDTests.host, {'masterKey': CRUDTests.masterKey}, connection_policy)
    #     # Read databases after creation.
    #     databases = list(client.ReadDatabases())

    def test_id_validation(self):
        client = document_client.DocumentClient(CRUDTests.host, {'masterKey': CRUDTests.masterKey})

        # Id shouldn't end with space.
        database_definition = { 'id': 'id_with_space ' }
        try:
            client.CreateDatabase(database_definition)
            self.assertFalse(True)
        except ValueError as e:
            self.assertEqual('Id ends with a space.', e.message)
        # Id shouldn't contain '/'.
        database_definition = { 'id': 'id_with_illegal/_char' }
        try:
            client.CreateDatabase(database_definition)
            self.assertFalse(True)
        except ValueError as e:
            self.assertEqual('Id contains illegal chars.', e.message)
        # Id shouldn't contain '\\'.
        database_definition = { 'id': 'id_with_illegal\\_char' }
        try:
            client.CreateDatabase(database_definition)
            self.assertFalse(True)
        except ValueError as e:
            self.assertEqual('Id contains illegal chars.', e.message)
        # Id shouldn't contain '?'.
        database_definition = { 'id': 'id_with_illegal?_char' }
        try:
            client.CreateDatabase(database_definition)
            self.assertFalse(True)
        except ValueError as e:
            self.assertEqual('Id contains illegal chars.', e.message)
        # Id shouldn't contain '#'.
        database_definition = { 'id': 'id_with_illegal#_char' }
        try:
            client.CreateDatabase(database_definition)
            self.assertFalse(True)
        except ValueError as e:
            self.assertEqual('Id contains illegal chars.', e.message)

        # Id can begin with space
        database_definition = { 'id': ' id_begin_space' }
        client.CreateDatabase(database_definition)
        self.assertTrue(True)

    def test_id_case_validation(self):
        client = document_client.DocumentClient(CRUDTests.host, {'masterKey': CRUDTests.masterKey})

        # create database
        created_db = client.CreateDatabase({ 'id': TEST_DB_NAME })

        # pascalCase
        collection_definition1 = { 'id': 'sampleCollection' }

        # CamelCase
        collection_definition2 = { 'id': 'SampleCollection' }

        # Verify that no collections exist
        collections = list(client.ReadCollections(self.GetDatabaseLink(created_db, True)))
        self.assertEqual(len(collections), 0)
        
        # create 2 collections with different casing of IDs
        created_collection1 = client.CreateCollection(self.GetDatabaseLink(created_db, True),
                                                     collection_definition1)

        created_collection2 = client.CreateCollection(self.GetDatabaseLink(created_db, True),
                                                     collection_definition2)

        collections = list(client.ReadCollections(self.GetDatabaseLink(created_db, True)))
        
        # verify if a total of 2 collections got created
        self.assertEqual(len(collections), 2)
        
        # verify that collections are created with specified IDs
        self.assertEqual(collection_definition1['id'], created_collection1['id'])
        self.assertEqual(collection_definition2['id'], created_collection2['id'])

    def test_id_unicode_validation(self):
        client = document_client.DocumentClient(CRUDTests.host, {'masterKey': CRUDTests.masterKey})

        # create database
        created_db = client.CreateDatabase({ 'id': TEST_DB_NAME })

        # unicode chars in Hindi for Id which translates to: "Hindi is the national language of India"
        collection_definition1 = { 'id': u'हिन्दी भारत की राष्ट्रीय भाषा है' }

        # Special chars for Id
        collection_definition2 = { 'id': "!@$%^&*()-~`'_[]{}|;:,.<>" } 

        # verify that collections are created with specified IDs
        created_collection1 = client.CreateCollection(self.GetDatabaseLink(created_db, True),
                                                     collection_definition1)

        created_collection2 = client.CreateCollection(self.GetDatabaseLink(created_db, True),
                                                     collection_definition2)
        
        self.assertEqual(collection_definition1['id'], created_collection1['id'])
        self.assertEqual(collection_definition2['id'], created_collection2['id'])


    def GetDatabaseLink(self, database, is_name_based=True):
        if is_name_based:
            return 'dbs/' + database['id']
        else:
            return database['_self']

    def GetUserLink(self, database, user, is_name_based=True):
        if is_name_based:
            return self.GetDatabaseLink(database) + '/users/' + user['id']
        else:
            return user['_self']

    def GetPermissionLink(self, database, user, permission, is_name_based=True):
        if is_name_based:
            return self.GetUserLink(database, user) + '/permissions/' + permission['id']
        else:
            return permission['_self']

    def GetDocumentCollectionLink(self, database, document_collection, is_name_based=True):
        if is_name_based:
            return self.GetDatabaseLink(database) + '/colls/' + document_collection['id']
        else:
            return document_collection['_self']

    def GetDocumentLink(self, database, document_collection, document, is_name_based=True):
        if is_name_based:
            return self.GetDocumentCollectionLink(database, document_collection) + '/docs/' + document['id']
        else:
            return document['_self']

    def GetAttachmentLink(self, database, document_collection, document, attachment, is_name_based=True):
        if is_name_based:
            return self.GetDocumentLink(database, document_collection, document) + '/attachments/' + attachment['id']
        else:
            return attachment['_self']

    def GetTriggerLink(self, database, document_collection, trigger, is_name_based=True):
        if is_name_based:
            return self.GetDocumentCollectionLink(database, document_collection) + '/triggers/' + trigger['id']
        else:
            return trigger['_self']

    def GetUserDefinedFunctionLink(self, database, document_collection, user_defined_function, is_name_based=True):
        if is_name_based:
            return self.GetDocumentCollectionLink(database, document_collection) + '/udfs/' + user_defined_function['id']
        else:
            return user_defined_function['_self']

    def GetStoredProcedureLink(self, database, document_collection, stored_procedure, is_name_based=True):
        if is_name_based:
            return self.GetDocumentCollectionLink(database, document_collection) + '/sprocs/' + stored_procedure['id']
        else:
            return stored_procedure['_self']

    def GetConflictLink(self, database, document_collection, conflict, is_name_based=True):
        if is_name_based:
            return self.GetDocumentCollectionLink(database, document_collection) + '/conflicts/' + conflict['id']
        else:
            return conflict['_self']

if __name__ == '__main__':
    try:
        unittest.main()
    except SystemExit as inst:
        if inst.args[0] is True:  # raised by sys.exit(True) when tests failed
            raise<|MERGE_RESOLUTION|>--- conflicted
+++ resolved
@@ -23,11 +23,10 @@
 from struct import *
 from __builtin__ import *
 
-<<<<<<< HEAD
 TEST_DB_NAME = 'sample database'
-=======
->>>>>>> c6af4c22
-
+
+masterKey = '[YOUR_KEY_HERE]'
+host = '[YOUR_ENDPOINT_HERE]'
 
 if masterKey == '[YOUR_KEY_HERE]' or host == '[YOUR_ENDPOINT_HERE]':
     raise Exception(
@@ -1679,13 +1678,8 @@
         self._test_spatial_index(True);
         
     def _test_spatial_index(self, is_name_based):
-<<<<<<< HEAD
-        client = document_client.DocumentClient(host, {'masterKey': masterKey})
-        db = client.CreateDatabase({ 'id': TEST_DB_NAME })
-=======
         client = document_client.DocumentClient(CRUDTests.host, {'masterKey': CRUDTests.masterKey})
         db = client.CreateDatabase({ 'id': 'sample database' })
->>>>>>> c6af4c22
         # partial policy specified
         collection = client.CreateCollection(
             self.GetDatabaseLink(db, is_name_based),
@@ -3588,13 +3582,8 @@
         self._test_index_progress_headers(True);
         
     def _test_index_progress_headers(self, is_name_based):
-<<<<<<< HEAD
-        client = document_client.DocumentClient(host, { 'masterKey': masterKey })
-        created_db = client.CreateDatabase({ 'id': TEST_DB_NAME })
-=======
         client = document_client.DocumentClient(CRUDTests.host, { 'masterKey': CRUDTests.masterKey })
         created_db = client.CreateDatabase({ 'id': 'sample database' })
->>>>>>> c6af4c22
         consistent_coll = client.CreateCollection(self.GetDatabaseLink(created_db, is_name_based), { 'id': 'consistent_coll' })
         client.ReadCollection(self.GetDocumentCollectionLink(created_db, consistent_coll, is_name_based))
         self.assertFalse(http_constants.HttpHeaders.LazyIndexingProgress in client.last_response_headers)
