--- conflicted
+++ resolved
@@ -46,7 +46,6 @@
                     "id": None,
                     "template_parameters": {}
                 }
-<<<<<<< HEAD
         if not result:
             result = {
                 "messages": [{
@@ -57,8 +56,7 @@
                 "id": None,
                 "template_parameters": {}
             } 
-=======
->>>>>>> 40cd4802
+
         self.logger.info("Using user provided callback returning response.")
 
         time_taken = 0
