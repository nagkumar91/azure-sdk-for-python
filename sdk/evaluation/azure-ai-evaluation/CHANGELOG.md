--- conflicted
+++ resolved
@@ -7,9 +7,7 @@
 
 ### Breaking Changes
 - Renamed environment variable `PF_EVALS_BATCH_USE_ASYNC` to `AI_EVALS_BATCH_USE_ASYNC`.
-<<<<<<< HEAD
 - AdversarialScenario enum does not include `ADVERSARIAL_INDIRECT_JAILBREAK`, invoking IndirectJailbreak or XPIA should be done with `IndirectAttackSimulator`
-=======
 - Outputs of `Simulator` and `AdversarialSimulator` previously had `to_eval_qa_json_lines` and now has `to_eval_qr_json_lines`. Where `to_eval_qa_json_lines` had:
 ```json 
 {"question": <user_message>, "answer": <assistant_message>}
@@ -18,8 +16,6 @@
 ```json 
 {"query": <user_message>, "response": assistant_message}
 ```
-
->>>>>>> 91564ca9
 
 ### Bugs Fixed
 - Non adversarial simulator works with `gpt-4o` models using the `json_schema` response format
