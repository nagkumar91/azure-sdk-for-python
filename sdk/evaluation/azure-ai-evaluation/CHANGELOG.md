--- conflicted
+++ resolved
@@ -1,10 +1,6 @@
 # Release History
 
-<<<<<<< HEAD
 ## 1.0.0b5 (2024-10-28)
-=======
-## 1.0.0b5 (Unreleased)
->>>>>>> 5b787828
 
 ### Features Added
 - Added `GroundednessProEvaluator`, which is a service-based evaluator for determining response groundedness.
