--- conflicted
+++ resolved
@@ -1,12 +1,9 @@
 # Release History
 
-<<<<<<< HEAD
+
 ## 1.0.0b5 (Unreleased)
 
 ### Features Added
-=======
-## 1.0.0b4 (2024-10-16)
->>>>>>> 0f9825aa
 
 ### Breaking Changes
 
