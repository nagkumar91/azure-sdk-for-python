--- conflicted
+++ resolved
@@ -3,10 +3,8 @@
 ## 1.9.0 (Unreleased)
 
 ### Features Added
-<<<<<<< HEAD
 - Added support for Azure Open AI evaluation via `AzureOpenAIScoreModelGrader` class, which serves as a wrapper around Azure Open AI score model configurations. This new grader object can be supplied to the main `evaluate` method as if it were a normal callable evaluator.
-=======
->>>>>>> 59296b56
+
 
 ### Bugs Fixed
 
