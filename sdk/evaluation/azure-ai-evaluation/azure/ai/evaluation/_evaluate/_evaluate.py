--- conflicted
+++ resolved
@@ -247,11 +247,7 @@
             proportion = pass_count / total_rows if total_rows > 0 else 0.0
 
             # Set the result with the evaluator name as the key
-<<<<<<< HEAD
-            result_key = f"{evaluator_name}.binary_aggregate"
-=======
             result_key = f"{evaluator_name}.{BINARY_AGGREGATE_SUFFIX}"
->>>>>>> 1d19d944
             results[result_key] = round(proportion, 2)
 
     return results
