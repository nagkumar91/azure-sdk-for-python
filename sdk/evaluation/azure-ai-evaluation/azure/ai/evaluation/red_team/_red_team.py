# ---------------------------------------------------------
# Copyright (c) Microsoft Corporation. All rights reserved.
# ---------------------------------------------------------
# Third-party imports
import asyncio
import inspect
import math
import os
import logging
import tempfile
import time
from datetime import datetime
from typing import Callable, Dict, List, Optional, Union, cast
import json
from pathlib import Path
import itertools
import random
import uuid
import pandas as pd
from tqdm import tqdm

# Azure AI Evaluation imports
from azure.ai.evaluation._evaluate._eval_run import EvalRun
from azure.ai.evaluation._evaluate._utils import _trace_destination_from_project_scope
from azure.ai.evaluation._model_configurations import AzureAIProject
from azure.ai.evaluation._constants import EvaluationRunProperties, DefaultOpenEncoding, EVALUATION_PASS_FAIL_MAPPING
from azure.ai.evaluation._evaluate._utils import _get_ai_studio_url
from azure.ai.evaluation._evaluate._utils import extract_workspace_triad_from_trace_provider
from azure.ai.evaluation._version import VERSION
from azure.ai.evaluation._azure._clients import LiteMLClient
from azure.ai.evaluation._evaluate._utils import _write_output
from azure.ai.evaluation._common._experimental import experimental
from azure.ai.evaluation._model_configurations import  EvaluationResult
from azure.ai.evaluation.simulator._model_tools import ManagedIdentityAPITokenManager, TokenScope, RAIClient
from azure.ai.evaluation.simulator._model_tools._generated_rai_client import GeneratedRAIClient
from azure.ai.evaluation._model_configurations import AzureOpenAIModelConfiguration, OpenAIModelConfiguration
from azure.ai.evaluation._exceptions import ErrorBlame, ErrorCategory, ErrorTarget, EvaluationException
from azure.ai.evaluation._common.math import list_mean_nan_safe, is_none_or_nan
from azure.ai.evaluation._common.utils import validate_azure_ai_project
from azure.ai.evaluation import evaluate

# Azure Core imports
from azure.core.credentials import TokenCredential

# Red Teaming imports
from ._red_team_result import RedTeamResult, RedTeamingScorecard, RedTeamingParameters, ScanResult
from ._attack_strategy import AttackStrategy
from ._attack_objective_generator import RiskCategory, _AttackObjectiveGenerator

# PyRIT imports
from pyrit.common import initialize_pyrit, DUCK_DB
from pyrit.prompt_target import OpenAIChatTarget, PromptChatTarget
from pyrit.models import ChatMessage
from pyrit.memory import CentralMemory
from pyrit.orchestrator.single_turn.prompt_sending_orchestrator import PromptSendingOrchestrator
from pyrit.orchestrator import Orchestrator, CrescendoOrchestrator
from pyrit.exceptions import PyritException
from pyrit.prompt_converter import PromptConverter, MathPromptConverter, Base64Converter, FlipConverter, MorseConverter, AnsiAttackConverter, AsciiArtConverter, AsciiSmugglerConverter, AtbashConverter, BinaryConverter, CaesarConverter, CharacterSpaceConverter, CharSwapGenerator, DiacriticConverter, LeetspeakConverter, UrlConverter, UnicodeSubstitutionConverter, UnicodeConfusableConverter, SuffixAppendConverter, StringJoinConverter, ROT13Converter

# Local imports - constants and utilities
from ._utils.constants import (
    BASELINE_IDENTIFIER, DATA_EXT, RESULTS_EXT,
    ATTACK_STRATEGY_COMPLEXITY_MAP, RISK_CATEGORY_EVALUATOR_MAP,
    INTERNAL_TASK_TIMEOUT, TASK_STATUS
)
from ._utils.logging_utils import (
    setup_logger, log_section_header, log_subsection_header,
    log_strategy_start, log_strategy_completion, log_error
)
from ._utils.rai_service_target import AzureRAIServiceTarget

@experimental
class RedTeam():
    """
    This class uses various attack strategies to test the robustness of AI models against adversarial inputs.
    It logs the results of these evaluations and provides detailed scorecards summarizing the attack success rates.
    
    :param azure_ai_project: The Azure AI project configuration
    :type azure_ai_project: dict
    :param credential: The credential to authenticate with Azure services
    :type credential: TokenCredential
    :param risk_categories: List of risk categories to generate attack objectives for (optional if custom_attack_seed_prompts is provided)
    :type risk_categories: Optional[List[RiskCategory]]
    :param num_objectives: Number of objectives to generate per risk category
    :type num_objectives: int
    :param application_scenario: Description of the application scenario for context
    :type application_scenario: Optional[str]
    :param custom_attack_seed_prompts: Path to a JSON file containing custom attack seed prompts (can be absolute or relative path)
    :type custom_attack_seed_prompts: Optional[str]
    :param output_dir: Directory to store all output files. If None, files are created in the current working directory.
    :type output_dir: Optional[str]
    :param max_parallel_tasks: Maximum number of parallel tasks to run when scanning (default: 5)
    :type max_parallel_tasks: int
    """
    def __init__(
            self,
            azure_ai_project,
            credential,
            *,
            risk_categories: Optional[List[RiskCategory]] = None,
            num_objectives: int = 10,
            application_scenario: Optional[str] = None,
            custom_attack_seed_prompts: Optional[str] = None,
            output_dir=None
        ):

        self.azure_ai_project = validate_azure_ai_project(azure_ai_project)
        self.credential = credential
        self.output_dir = output_dir
        
        # Initialize logger without output directory (will be updated during scan)
        self.logger = setup_logger()
        
        self.token_manager = ManagedIdentityAPITokenManager(
            token_scope=TokenScope.DEFAULT_AZURE_MANAGEMENT,
            logger=logging.getLogger("RedTeamLogger"),
            credential=cast(TokenCredential, credential),
        )
        
        # Initialize task tracking
        self.task_statuses = {}
        self.total_tasks = 0
        self.completed_tasks = 0
        self.failed_tasks = 0
        self.start_time = None
        self.scan_id = None
        self.scan_output_dir = None
        
        self.rai_client = RAIClient(azure_ai_project=self.azure_ai_project, token_manager=self.token_manager)
        self.generated_rai_client = GeneratedRAIClient(azure_ai_project=self.azure_ai_project, token_manager=self.token_manager.get_aad_credential()) #type: ignore

        # Initialize a cache for attack objectives by risk category and strategy
        self.attack_objectives = {}
        
        # keep track of data and eval result file names 
        self.red_team_info = {}

        initialize_pyrit(memory_db_type=DUCK_DB)

        self.attack_objective_generator = _AttackObjectiveGenerator(risk_categories=risk_categories, num_objectives=num_objectives, application_scenario=application_scenario, custom_attack_seed_prompts=custom_attack_seed_prompts)

        self.logger.debug("RedTeam initialized successfully")
        

    def _start_redteam_mlflow_run(
        self,
        azure_ai_project: Optional[AzureAIProject] = None,
        run_name: Optional[str] = None
    ) -> EvalRun:
        """Start an MLFlow run for the Red Team Agent evaluation.
        
        :param azure_ai_project: Azure AI project details for logging
        :type azure_ai_project: Optional[~azure.ai.evaluation.AzureAIProject]
        :param run_name: Optional name for the MLFlow run
        :type run_name: Optional[str]
        :return: The MLFlow run object
        :rtype: ~azure.ai.evaluation._evaluate._eval_run.EvalRun
        """
        if not azure_ai_project:
            log_error(self.logger, "No azure_ai_project provided, cannot start MLFlow run")
            raise EvaluationException(
                message="No azure_ai_project provided",
                blame=ErrorBlame.USER_ERROR,
                category=ErrorCategory.MISSING_FIELD,
                target=ErrorTarget.RED_TEAM
            )
        
        trace_destination = _trace_destination_from_project_scope(azure_ai_project)
        if not trace_destination:
            self.logger.warning("Could not determine trace destination from project scope")
            raise EvaluationException(
                message="Could not determine trace destination",
                blame=ErrorBlame.SYSTEM_ERROR,
                category=ErrorCategory.UNKNOWN,
                target=ErrorTarget.RED_TEAM
            )
        
        ws_triad = extract_workspace_triad_from_trace_provider(trace_destination)
        
        management_client = LiteMLClient(
            subscription_id=ws_triad.subscription_id,
            resource_group=ws_triad.resource_group_name,
            logger=self.logger,
            credential=azure_ai_project.get("credential")
        )
        
        tracking_uri = management_client.workspace_get_info(ws_triad.workspace_name).ml_flow_tracking_uri
        
        run_display_name = run_name or f"redteam-agent-{datetime.now().strftime('%Y%m%d-%H%M%S')}"
        self.logger.debug(f"Starting MLFlow run with name: {run_display_name}")
        
        eval_run = EvalRun(
            run_name=run_display_name,
            tracking_uri=cast(str, tracking_uri),
            subscription_id=ws_triad.subscription_id,
            group_name=ws_triad.resource_group_name,
            workspace_name=ws_triad.workspace_name,
            management_client=management_client, # type: ignore
        )

        self.trace_destination = trace_destination
        self.logger.debug(f"MLFlow run created successfully with ID: {eval_run}")

        return eval_run


    async def _log_redteam_results_to_mlflow(
        self,
        redteam_output: RedTeamResult,
        eval_run: EvalRun,
        data_only: bool = False,
    ) -> Optional[str]:
        """Log the Red Team Agent results to MLFlow.
        
        :param redteam_output: The output from the red team agent evaluation
        :type redteam_output: ~azure.ai.evaluation.RedTeamOutput
        :param eval_run: The MLFlow run object
        :type eval_run: ~azure.ai.evaluation._evaluate._eval_run.EvalRun
        :param data_only: Whether to log only data without evaluation results
        :type data_only: bool
        :return: The URL to the run in Azure AI Studio, if available
        :rtype: Optional[str]
        """
        self.logger.debug(f"Logging results to MLFlow, data_only={data_only}")
        artifact_name = "instance_results.json" if not data_only else "instance_data.json"

        # If we have a scan output directory, save the results there first
        if hasattr(self, 'scan_output_dir') and self.scan_output_dir:
            artifact_path = os.path.join(self.scan_output_dir, artifact_name)
            self.logger.debug(f"Saving artifact to scan output directory: {artifact_path}")
            
            with open(artifact_path, "w", encoding=DefaultOpenEncoding.WRITE) as f:
                if data_only:
                    # In data_only mode, we write the conversations in conversation/messages format
                    f.write(json.dumps({"conversations": redteam_output.attack_details or []}))
                elif redteam_output.scan_result:
                    json.dump(redteam_output.scan_result, f)

            eval_info_name = "redteam_info.json"
            eval_info_path = os.path.join(self.scan_output_dir, eval_info_name)
            self.logger.debug(f"Saving evaluation info to scan output directory: {eval_info_path}")
            with open (eval_info_path, "w", encoding=DefaultOpenEncoding.WRITE) as f:
                # Remove evaluation_result from red_team_info before logging
                red_team_info_logged = {}
                for strategy, harms_dict in self.red_team_info.items():
                    red_team_info_logged[strategy] = {}
                    for harm, info_dict in harms_dict.items():
                        info_dict.pop("evaluation_result", None)
                        red_team_info_logged[strategy][harm] = info_dict
                f.write(json.dumps(red_team_info_logged))
            
            # Also save a human-readable scorecard if available
            if not data_only and redteam_output.scan_result:
                scorecard_path = os.path.join(self.scan_output_dir, "scorecard.txt")
                with open(scorecard_path, "w", encoding=DefaultOpenEncoding.WRITE) as f:
                    f.write(self._to_scorecard(redteam_output.scan_result))
                self.logger.debug(f"Saved scorecard to: {scorecard_path}")
                
            # Create a dedicated artifacts directory with proper structure for MLFlow
            # MLFlow requires the artifact_name file to be in the directory we're logging
            
            import tempfile
            with tempfile.TemporaryDirectory() as tmpdir:
                # First, create the main artifact file that MLFlow expects
                with open(os.path.join(tmpdir, artifact_name), "w", encoding=DefaultOpenEncoding.WRITE) as f:
                    if data_only:
                        f.write(json.dumps({"conversations": redteam_output.attack_details or []}))
                    elif redteam_output.scan_result:
                        redteam_output.scan_result["redteaming_scorecard"] = redteam_output.scan_result.get("scorecard", None)
                        redteam_output.scan_result["redteaming_parameters"] = redteam_output.scan_result.get("parameters", None)
                        redteam_output.scan_result["redteaming_data"] = redteam_output.scan_result.get("attack_details", None)

                        json.dump(redteam_output.scan_result, f)
                
                # Copy all relevant files to the temp directory
                import shutil
                for file in os.listdir(self.scan_output_dir):
                    file_path = os.path.join(self.scan_output_dir, file)
                    
                    # Skip directories and log files if not in debug mode
                    if os.path.isdir(file_path):
                        continue
                    if file.endswith('.log') and not os.environ.get('DEBUG'):
                        continue
                    if file == artifact_name:
                        continue
                    
                    try:
                        shutil.copy(file_path, os.path.join(tmpdir, file))
                        self.logger.debug(f"Copied file to artifact directory: {file}")
                    except Exception as e:
                        self.logger.warning(f"Failed to copy file {file} to artifact directory: {str(e)}")
                
                # Log the entire directory to MLFlow
                try:
                    eval_run.log_artifact(tmpdir, artifact_name)
                    eval_run.log_artifact(tmpdir, eval_info_name)
                    self.logger.debug(f"Successfully logged artifacts directory to MLFlow")
                except Exception as e:
                    self.logger.warning(f"Failed to log artifacts to MLFlow: {str(e)}")
            
            # Also log a direct property to capture the scan output directory
            try:
                eval_run.write_properties_to_run_history({"scan_output_dir": str(self.scan_output_dir)})
                self.logger.debug("Logged scan_output_dir property to MLFlow")
            except Exception as e:
                self.logger.warning(f"Failed to log scan_output_dir property to MLFlow: {str(e)}")
        else:
            # Use temporary directory as before if no scan output directory exists
            with tempfile.TemporaryDirectory() as tmpdir:
                artifact_file = Path(tmpdir) / artifact_name
                with open(artifact_file, "w", encoding=DefaultOpenEncoding.WRITE) as f:
                    if data_only:
                        f.write(json.dumps({"conversations": redteam_output.attack_details or []}))
                    elif redteam_output.scan_result:
                        json.dump(redteam_output.scan_result, f)
                eval_run.log_artifact(tmpdir, artifact_name)
                self.logger.debug(f"Logged artifact: {artifact_name}")

        eval_run.write_properties_to_run_history({
            EvaluationRunProperties.RUN_TYPE: "eval_run",
            "redteaming": "asr", # Red team agent specific run properties to help UI identify this as a redteaming run
            EvaluationRunProperties.EVALUATION_SDK: f"azure-ai-evaluation:{VERSION}",
            "_azureml.evaluate_artifacts": json.dumps([{"path": artifact_name, "type": "table"}]),
        })

        if redteam_output.scan_result:
            scorecard = redteam_output.scan_result["scorecard"]
            joint_attack_summary = scorecard["joint_risk_attack_summary"]
            
            if joint_attack_summary:
                for risk_category_summary in joint_attack_summary:
                    risk_category = risk_category_summary.get("risk_category").lower()
                    for key, value in risk_category_summary.items():
                        if key != "risk_category":
                            eval_run.log_metric(f"{risk_category}_{key}", cast(float, value))
                            self.logger.debug(f"Logged metric: {risk_category}_{key} = {value}")

        self.logger.info("Successfully logged results to MLFlow")
        return None

    # Using the utility function from strategy_utils.py instead
    def _strategy_converter_map(self):
        from ._utils.strategy_utils import strategy_converter_map
        return strategy_converter_map()
    
    async def _get_attack_objectives(
        self,
        risk_category: Optional[RiskCategory] = None,  # Now accepting a single risk category
        application_scenario: Optional[str] = None,
        strategy: Optional[str] = None
    ) -> List[str]:
        """Get attack objectives from the RAI client for a specific risk category or from a custom dataset.
        
        :param attack_objective_generator: The generator with risk categories to get attack objectives for
        :type attack_objective_generator: ~azure.ai.evaluation.redteam._AttackObjectiveGenerator
        :param risk_category: The specific risk category to get objectives for
        :type risk_category: Optional[RiskCategory]
        :param application_scenario: Optional description of the application scenario for context
        :type application_scenario: str
        :param strategy: Optional attack strategy to get specific objectives for
        :type strategy: str
        :return: A list of attack objective prompts
        :rtype: List[str]
        """
        attack_objective_generator = self.attack_objective_generator
        # TODO: is this necessary?
        if not risk_category:
            self.logger.warning("No risk category provided, using the first category from the generator")
            risk_category = attack_objective_generator.risk_categories[0] if attack_objective_generator.risk_categories else None
            if not risk_category:
                self.logger.error("No risk categories found in generator")
                return []
        
        # Convert risk category to lowercase for consistent caching
        risk_cat_value = risk_category.value.lower()
        num_objectives = attack_objective_generator.num_objectives
        
        log_subsection_header(self.logger, f"Getting attack objectives for {risk_cat_value}, strategy: {strategy}")
        
        # Check if we already have baseline objectives for this risk category
        baseline_key = ((risk_cat_value,), "baseline")
        baseline_objectives_exist = baseline_key in self.attack_objectives
        current_key = ((risk_cat_value,), strategy)
        
        # Check if custom attack seed prompts are provided in the generator
        if attack_objective_generator.custom_attack_seed_prompts and attack_objective_generator.validated_prompts:
            self.logger.info(f"Using custom attack seed prompts from {attack_objective_generator.custom_attack_seed_prompts}")
            
            # Get the prompts for this risk category
            custom_objectives = attack_objective_generator.valid_prompts_by_category.get(risk_cat_value, [])
            
            if not custom_objectives:
                self.logger.warning(f"No custom objectives found for risk category {risk_cat_value}")
                return []
            
            self.logger.info(f"Found {len(custom_objectives)} custom objectives for {risk_cat_value}")
            
            # Sample if we have more than needed
            if len(custom_objectives) > num_objectives:
                selected_cat_objectives = random.sample(custom_objectives, num_objectives)
                self.logger.info(f"Sampled {num_objectives} objectives from {len(custom_objectives)} available for {risk_cat_value}")
                # Log ids of selected objectives for traceability
                selected_ids = [obj.get("id", "unknown-id") for obj in selected_cat_objectives]
                self.logger.debug(f"Selected objective IDs for {risk_cat_value}: {selected_ids}")
            else:
                selected_cat_objectives = custom_objectives
                self.logger.info(f"Using all {len(custom_objectives)} available objectives for {risk_cat_value}")
                
            # Handle jailbreak strategy - need to apply jailbreak prefixes to messages
            if strategy == "jailbreak":
                self.logger.debug("Applying jailbreak prefixes to custom objectives")
                try:
                    jailbreak_prefixes = await self.generated_rai_client.get_jailbreak_prefixes()
                    for objective in selected_cat_objectives:
                        if "messages" in objective and len(objective["messages"]) > 0:
                            message = objective["messages"][0]
                            if isinstance(message, dict) and "content" in message:
                                message["content"] = f"{random.choice(jailbreak_prefixes)} {message['content']}"
                except Exception as e:
                    log_error(self.logger, "Error applying jailbreak prefixes to custom objectives", e)
                    # Continue with unmodified prompts instead of failing completely
            
            # Extract content from selected objectives
            selected_prompts = []
            for obj in selected_cat_objectives:
                if "messages" in obj and len(obj["messages"]) > 0:
                    message = obj["messages"][0]
                    if isinstance(message, dict) and "content" in message:
                        selected_prompts.append(message["content"])
            
            # Process the selected objectives for caching
            objectives_by_category = {risk_cat_value: []}
            
            for obj in selected_cat_objectives:
                obj_id = obj.get("id", f"obj-{uuid.uuid4()}")
                target_harms = obj.get("metadata", {}).get("target_harms", [])
                content = ""
                if "messages" in obj and len(obj["messages"]) > 0:
                    content = obj["messages"][0].get("content", "")
                
                if not content:
                    continue
                    
                obj_data = {
                    "id": obj_id,
                    "content": content
                }
                objectives_by_category[risk_cat_value].append(obj_data)
            
            # Store in cache
            self.attack_objectives[current_key] = {
                "objectives_by_category": objectives_by_category,
                "strategy": strategy,
                "risk_category": risk_cat_value,
                "selected_prompts": selected_prompts,
                "selected_objectives": selected_cat_objectives
            }
            
            self.logger.info(f"Using {len(selected_prompts)} custom objectives for {risk_cat_value}")
            return selected_prompts
            
        else:
            # Use the RAI service to get attack objectives
            try:
                self.logger.debug(f"API call: get_attack_objectives({risk_cat_value}, app: {application_scenario}, strategy: {strategy})")
                # strategy param specifies whether to get a strategy-specific dataset from the RAI service
                # right now, only tense requires strategy-specific dataset
                if "tense" in strategy:
                    objectives_response = await self.generated_rai_client.get_attack_objectives(
                        risk_category=risk_cat_value,
                        application_scenario=application_scenario or "",
                        strategy="tense"
                    )
                else: 
                    objectives_response = await self.generated_rai_client.get_attack_objectives(
                        risk_category=risk_cat_value,
                        application_scenario=application_scenario or "",
                        strategy=None
                    )
                if isinstance(objectives_response, list):
                    self.logger.debug(f"API returned {len(objectives_response)} objectives")
                else:
                    self.logger.debug(f"API returned response of type: {type(objectives_response)}")
                    
                # Handle jailbreak strategy - need to apply jailbreak prefixes to messages
                if strategy == "jailbreak":
                    self.logger.debug("Applying jailbreak prefixes to objectives")
                    jailbreak_prefixes = await self.generated_rai_client.get_jailbreak_prefixes()
                    for objective in objectives_response:
                        if "messages" in objective and len(objective["messages"]) > 0:
                            message = objective["messages"][0]
                            if isinstance(message, dict) and "content" in message:
                                message["content"] = f"{random.choice(jailbreak_prefixes)} {message['content']}"
            except Exception as e:
                log_error(self.logger, "Error calling get_attack_objectives", e)
                self.logger.warning("API call failed, returning empty objectives list")
                return []
                
            # Check if the response is valid
            if not objectives_response or (isinstance(objectives_response, dict) and not objectives_response.get("objectives")):
                self.logger.warning("Empty or invalid response, returning empty list")
                return []
                
            # For non-baseline strategies, filter by baseline IDs if they exist
            if strategy != "baseline" and baseline_objectives_exist:
                self.logger.debug(f"Found existing baseline objectives for {risk_cat_value}, will filter {strategy} by baseline IDs")
                baseline_selected_objectives = self.attack_objectives[baseline_key].get("selected_objectives", [])
                baseline_objective_ids = []
                
                # Extract IDs from baseline objectives
                for obj in baseline_selected_objectives:
                    if "id" in obj:
                        baseline_objective_ids.append(obj["id"])
                
                if baseline_objective_ids:
                    self.logger.debug(f"Filtering by {len(baseline_objective_ids)} baseline objective IDs for {strategy}")
                    
                    # Filter objectives by baseline IDs
                    selected_cat_objectives = []
                    for obj in objectives_response:
                        if obj.get("id") in baseline_objective_ids:
                            selected_cat_objectives.append(obj)
                    
                    self.logger.debug(f"Found {len(selected_cat_objectives)} matching objectives with baseline IDs")
                    # If we couldn't find all the baseline IDs, log a warning
                    if len(selected_cat_objectives) < len(baseline_objective_ids):
                        self.logger.warning(f"Only found {len(selected_cat_objectives)} objectives matching baseline IDs, expected {len(baseline_objective_ids)}")
                else:
                    self.logger.warning("No baseline objective IDs found, using random selection")
                    # If we don't have baseline IDs for some reason, default to random selection
                    if len(objectives_response) > num_objectives:
                        selected_cat_objectives = random.sample(objectives_response, num_objectives)
                    else:
                        selected_cat_objectives = objectives_response
            else:
                # This is the baseline strategy or we don't have baseline objectives yet
                self.logger.debug(f"Using random selection for {strategy} strategy")
                if len(objectives_response) > num_objectives:
                    self.logger.debug(f"Selecting {num_objectives} objectives from {len(objectives_response)} available")
                    selected_cat_objectives = random.sample(objectives_response, num_objectives)
                else:
                    selected_cat_objectives = objectives_response
                    
            if len(selected_cat_objectives) < num_objectives:
                self.logger.warning(f"Only found {len(selected_cat_objectives)} objectives for {risk_cat_value}, fewer than requested {num_objectives}")
            
            # Extract content from selected objectives
            selected_prompts = []
            for obj in selected_cat_objectives:
                if "messages" in obj and len(obj["messages"]) > 0:
                    message = obj["messages"][0]
                    if isinstance(message, dict) and "content" in message:
                        selected_prompts.append(message["content"])
            
            # Process the response - organize by category and extract content/IDs
            objectives_by_category = {risk_cat_value: []}
            
            # Process list format and organize by category for caching
            for obj in selected_cat_objectives:
                obj_id = obj.get("id", f"obj-{uuid.uuid4()}")
                target_harms = obj.get("metadata", {}).get("target_harms", [])
                content = ""
                if "messages" in obj and len(obj["messages"]) > 0:
                    content = obj["messages"][0].get("content", "")
                
                if not content:
                    continue
                if target_harms:
                    for harm in target_harms:
                        obj_data = {
                            "id": obj_id,
                            "content": content
                        }
                        objectives_by_category[risk_cat_value].append(obj_data)
                        break  # Just use the first harm for categorization
        
        # Store in cache - now including the full selected objectives with IDs
        self.attack_objectives[current_key] = {
            "objectives_by_category": objectives_by_category,
            "strategy": strategy,
            "risk_category": risk_cat_value,
            "selected_prompts": selected_prompts,
            "selected_objectives": selected_cat_objectives  # Store full objects with IDs
        }
        self.logger.info(f"Selected {len(selected_prompts)} objectives for {risk_cat_value}")
        
        return selected_prompts

    # Replace with utility function
    def _message_to_dict(self, message: ChatMessage):
        from ._utils.formatting_utils import message_to_dict
        return message_to_dict(message)
    
    # Replace with utility function
    def _get_strategy_name(self, attack_strategy: Union[AttackStrategy, List[AttackStrategy]]) -> str:
        from ._utils.formatting_utils import get_strategy_name
        return get_strategy_name(attack_strategy)

    # Replace with utility function
    def _get_flattened_attack_strategies(self, attack_strategies: List[Union[AttackStrategy, List[AttackStrategy]]]) -> List[Union[AttackStrategy, List[AttackStrategy]]]:
        from ._utils.formatting_utils import get_flattened_attack_strategies
        return get_flattened_attack_strategies(attack_strategies)
    
    # Replace with utility function
    def _get_converter_for_strategy(self, attack_strategy: Union[AttackStrategy, List[AttackStrategy]]) -> Union[PromptConverter, List[PromptConverter]]:
        from ._utils.strategy_utils import get_converter_for_strategy
        return get_converter_for_strategy(attack_strategy)

    async def _prompt_sending_orchestrator(
        self, 
        chat_target: PromptChatTarget, 
        all_prompts: List[str], 
        converter: Union[PromptConverter, List[PromptConverter]], 
        strategy_name: str = "unknown", 
        risk_category: str = "unknown",
        timeout: int = 120
    ) -> Orchestrator:
        """Send prompts via the PromptSendingOrchestrator with optimized performance.
        
        :param chat_target: The target to send prompts to
        :type chat_target: PromptChatTarget
        :param all_prompts: List of prompts to send
        :type all_prompts: List[str]
        :param converter: Converter or list of converters to use for prompt transformation
        :type converter: Union[PromptConverter, List[PromptConverter]]
        :param strategy_name: Name of the strategy being used (for logging)
        :type strategy_name: str
        :param risk_category: Name of the risk category being evaluated (for logging)
        :type risk_category: str
        :param timeout: The timeout in seconds for API calls
        :type timeout: int
        :return: The orchestrator instance with processed results
        :rtype: Orchestrator
        """
        task_key = f"{strategy_name}_{risk_category}_orchestrator"
        self.task_statuses[task_key] = TASK_STATUS["RUNNING"]
        
        log_strategy_start(self.logger, strategy_name, risk_category)
        
        # Create converter list from single converter or list of converters
        converter_list = [converter] if converter and isinstance(converter, PromptConverter) else converter if converter else []
        
        # Log which converter is being used
        if converter_list:
            if isinstance(converter_list, list) and len(converter_list) > 0:
                converter_names = [c.__class__.__name__ for c in converter_list if c is not None]
                self.logger.debug(f"Using converters: {', '.join(converter_names)}")
            elif converter is not None:
                self.logger.debug(f"Using converter: {converter.__class__.__name__}")
        else:
            self.logger.debug("No converters specified")
        
        # Optimized orchestrator initialization
        try:
            orchestrator = PromptSendingOrchestrator(
                objective_target=chat_target,
                prompt_converters=converter_list
            )
            
            if not all_prompts:
                self.logger.warning(f"No prompts provided to orchestrator for {strategy_name}/{risk_category}")
                self.task_statuses[task_key] = TASK_STATUS["COMPLETED"]
                return orchestrator
            
            # Debug log the first few characters of each prompt
            self.logger.debug(f"First prompt (truncated): {all_prompts[0][:50]}...")
            
            # Use a batched approach for send_prompts_async to prevent overwhelming
            # the model with too many concurrent requests
            batch_size = min(len(all_prompts), 3)  # Process 3 prompts at a time max

            # Initialize output path for memory labelling
            base_path = str(uuid.uuid4())
            
            # If scan output directory exists, place the file there
            if hasattr(self, 'scan_output_dir') and self.scan_output_dir:
                output_path = os.path.join(self.scan_output_dir, f"{base_path}{DATA_EXT}")
            else:
                output_path = f"{base_path}{DATA_EXT}"

            self.red_team_info[strategy_name][risk_category]["data_file"] = output_path
            
            # Process prompts concurrently within each batch
            if len(all_prompts) > batch_size:
                self.logger.debug(f"Processing {len(all_prompts)} prompts in batches of {batch_size} for {strategy_name}/{risk_category}")
                batches = [all_prompts[i:i + batch_size] for i in range(0, len(all_prompts), batch_size)]
                
                for batch_idx, batch in enumerate(batches):
                    self.logger.debug(f"Processing batch {batch_idx+1}/{len(batches)} with {len(batch)} prompts for {strategy_name}/{risk_category}")
                    
                    batch_start_time = datetime.now()
                    # Send prompts in the batch concurrently with a timeout
                    try:
                        # Use wait_for to implement a timeout
                        await asyncio.wait_for(
                            orchestrator.send_prompts_async(prompt_list=batch, memory_labels = {"risk_strategy_path": output_path, "batch": batch_idx+1}),
                            timeout=timeout  # Use provided timeouts
                        )
                        batch_duration = (datetime.now() - batch_start_time).total_seconds()
                        self.logger.debug(f"Successfully processed batch {batch_idx+1} for {strategy_name}/{risk_category} in {batch_duration:.2f} seconds")
                        
                        # Print progress to console 
                        if batch_idx < len(batches) - 1:  # Don't print for the last batch
                            print(f"Strategy {strategy_name}, Risk {risk_category}: Processed batch {batch_idx+1}/{len(batches)}")
                            
                    except asyncio.TimeoutError:
                        self.logger.warning(f"Batch {batch_idx+1} for {strategy_name}/{risk_category} timed out after {timeout} seconds, continuing with partial results")
                        self.logger.debug(f"Timeout: Strategy {strategy_name}, Risk {risk_category}, Batch {batch_idx+1} after {timeout} seconds.", exc_info=True)
                        print(f"⚠️ TIMEOUT: Strategy {strategy_name}, Risk {risk_category}, Batch {batch_idx+1}")
                        # Set task status to TIMEOUT
                        batch_task_key = f"{strategy_name}_{risk_category}_batch_{batch_idx+1}"
                        self.task_statuses[batch_task_key] = TASK_STATUS["TIMEOUT"]
                        self.red_team_info[strategy_name][risk_category]["status"] = TASK_STATUS["INCOMPLETE"]
                        self._write_pyrit_outputs_to_file(orchestrator=orchestrator, strategy_name=strategy_name, risk_category=risk_category, batch_idx=batch_idx+1)
                        # Continue with partial results rather than failing completely
                        continue
                    except Exception as e:
                        log_error(self.logger, f"Error processing batch {batch_idx+1}", e, f"{strategy_name}/{risk_category}")
                        self.logger.debug(f"ERROR: Strategy {strategy_name}, Risk {risk_category}, Batch {batch_idx+1}: {str(e)}")
                        self.red_team_info[strategy_name][risk_category]["status"] = TASK_STATUS["INCOMPLETE"]
                        self._write_pyrit_outputs_to_file(orchestrator=orchestrator, strategy_name=strategy_name, risk_category=risk_category, batch_idx=batch_idx+1)
                        # Continue with other batches even if one fails
                        continue
            else:
                # Small number of prompts, process all at once with a timeout
                self.logger.debug(f"Processing {len(all_prompts)} prompts in a single batch for {strategy_name}/{risk_category}")
                batch_start_time = datetime.now()
                try:
                    await asyncio.wait_for(
                        orchestrator.send_prompts_async(prompt_list=all_prompts, memory_labels = {"risk_strategy_path": output_path, "batch": 1}),
                        timeout=timeout  # Use provided timeout
                    )
                    batch_duration = (datetime.now() - batch_start_time).total_seconds()
                    self.logger.debug(f"Successfully processed single batch for {strategy_name}/{risk_category} in {batch_duration:.2f} seconds")
                except asyncio.TimeoutError:
                    self.logger.warning(f"Prompt processing for {strategy_name}/{risk_category} timed out after {timeout} seconds, continuing with partial results")
                    print(f"⚠️ TIMEOUT: Strategy {strategy_name}, Risk {risk_category}")
                    # Set task status to TIMEOUT
                    single_batch_task_key = f"{strategy_name}_{risk_category}_single_batch"
                    self.task_statuses[single_batch_task_key] = TASK_STATUS["TIMEOUT"]
                    self.red_team_info[strategy_name][risk_category]["status"] = TASK_STATUS["INCOMPLETE"]
                    self._write_pyrit_outputs_to_file(orchestrator=orchestrator, strategy_name=strategy_name, risk_category=risk_category, batch_idx=batch_idx+1)
                except Exception as e:
                    log_error(self.logger, "Error processing prompts", e, f"{strategy_name}/{risk_category}")
                    self.logger.debug(f"ERROR: Strategy {strategy_name}, Risk {risk_category}: {str(e)}")
                    self.red_team_info[strategy_name][risk_category]["status"] = TASK_STATUS["INCOMPLETE"]
                    self._write_pyrit_outputs_to_file(orchestrator=orchestrator, strategy_name=strategy_name, risk_category=risk_category, batch_idx=batch_idx+1)
            
            self.task_statuses[task_key] = TASK_STATUS["COMPLETED"]
            return orchestrator
            
        except Exception as e:
            log_error(self.logger, "Failed to initialize orchestrator", e, f"{strategy_name}/{risk_category}")
            self.logger.debug(f"CRITICAL: Failed to create orchestrator for {strategy_name}/{risk_category}: {str(e)}")
            self.task_statuses[task_key] = TASK_STATUS["FAILED"]
            raise

<<<<<<< HEAD
    async def _crescendo_orchestrator(
        self, 
        chat_target: PromptChatTarget, 
        all_prompts: List[str], 
        converter: Union[PromptConverter, List[PromptConverter]], 
        strategy_name: str = "crescendo", 
        risk_category: str = "unknown",
        timeout: int = 480,
        max_turns: int = 10,
        max_backtracks: int = 5
    ) -> Orchestrator:
        """Run the Crescendo Orchestrator attack which uses a meta-LLM to try to jailbreak the target.
        
        :param chat_target: The target to send prompts to
        :type chat_target: PromptChatTarget
        :param all_prompts: List of prompts to send (objectives)
        :type all_prompts: List[str]
        :param converter: Converter or list of converters (not used by Crescendo but kept for API compatibility)
        :type converter: Union[PromptConverter, List[PromptConverter]]
        :param strategy_name: Name of the strategy being used (for logging)
        :type strategy_name: str
        :param risk_category: Name of the risk category being evaluated (for logging)
        :type risk_category: str
        :param timeout: The timeout in seconds for API calls
        :type timeout: int
        :param max_turns: Maximum number of turns in the Crescendo conversation
        :type max_turns: int
        :param max_backtracks: Maximum number of backtracks in the Crescendo conversation
        :type max_backtracks: int 
        :return: The orchestrator instance with processed results
        :rtype: Orchestrator
        """
        task_key = f"{strategy_name}_{risk_category}_orchestrator"
        self.task_statuses[task_key] = TASK_STATUS["RUNNING"]
        
        log_strategy_start(self.logger, strategy_name, risk_category)
        
        # Log which orchestrator and parameters are being used
        self.logger.debug(f"Using CrescendoOrchestrator with max_turns={max_turns}, max_backtracks={max_backtracks}")
        
        # Create a main orchestrator to collect all results
        # This will be our return value after processing all prompts
        main_orchestrator = None
        
        try:
            if not all_prompts:
                self.logger.warning(f"No prompts provided to orchestrator for {strategy_name}/{risk_category}")
                self.task_statuses[task_key] = TASK_STATUS["COMPLETED"]
                # Create an empty orchestrator to return
                adversarial_target = AzureRAIServiceTarget(
                    client=self.generated_rai_client,
                    api_version=None,
                    model="gpt-4"
                )

                # TODO: create new scoring target
                # sample scorer: https://github.com/Azure/PyRIT/blob/main/pyrit/score/substring_scorer.py
                scoring_target_red_llm = OpenAIChatTarget(
                    model_name=os.environ.get("UNSAFE_LLM_MODEL_NAME", "gpt-4o-unsafe"),
                    endpoint=os.environ.get("UNSAFE_LLM_ENDPOINT", ""),
                    use_aad_auth=True,
                    api_version=os.environ.get("UNSAFE_LLM_API_VERSION", "2025-01-01-preview"),
                )
                main_orchestrator = CrescendoOrchestrator(
                    objective_target=chat_target,
                    adversarial_chat=adversarial_target,
                    max_turns=max_turns,
                    max_backtracks=max_turns,
                    scoring_target=scoring_target_red_llm,
                    prompt_converters=None
                )

                return main_orchestrator
            
            # Debug log the first few characters of each prompt
            self.logger.debug(f"First objective (truncated): {all_prompts[0][:50]}...")
            self.logger.debug(f"Processing {len(all_prompts)} objectives individually for {strategy_name}/{risk_category}")
            
            # Process each prompt individually (batch size of 1)
            for prompt_idx, prompt in enumerate(all_prompts):
                prompt_start_time = datetime.now()
                self.logger.debug(f"Processing prompt {prompt_idx+1}/{len(all_prompts)}: {prompt[:50]}...")
                
                try:
                    # Create new targets specifically for this prompt
                    # The adversarial target now gets the specific objective for this prompt
                    adversarial_target = AzureRAIServiceTarget(
                        client=self.generated_rai_client,
                        api_version=None,
                        model="gpt-4",
                        objective=prompt  # Use the current prompt as the objective
                    )
                    
                    # Use AzureRAIServiceTarget for scoring as well
                    scoring_target_red_llm = OpenAIChatTarget(
                        model_name=os.environ.get("UNSAFE_LLM_MODEL_NAME", "gpt-4o-unsafe"),
                        endpoint=os.environ.get("UNSAFE_LLM_ENDPOINT", ""),
                        use_aad_auth=True,
                        api_version=os.environ.get("UNSAFE_LLM_API_VERSION", "2025-01-01-preview"),
                    )
                    
                    # Create a new orchestrator for this specific prompt
                    orchestrator = CrescendoOrchestrator(
                        objective_target=chat_target,
                        adversarial_chat=adversarial_target,
                        max_turns=max_turns,
                        max_backtracks=max_backtracks,
                        scoring_target=scoring_target_red_llm,
                        prompt_converters=None  # Crescendo doesn't use converters
                    )
                    
                    # Store the first orchestrator as our main one to return later
                    if main_orchestrator is None:
                        main_orchestrator = orchestrator
                    
                    # Use wait_for to implement a timeout
                    # Note: Using a list with a single prompt to match the expected API
                    await asyncio.wait_for(
                        orchestrator.run_attacks_async(objectives=[prompt]),
                        timeout=timeout  # Use provided timeout
                    )
                    
                    prompt_duration = (datetime.now() - prompt_start_time).total_seconds()
                    self.logger.debug(f"Successfully processed prompt {prompt_idx+1} for {strategy_name}/{risk_category} in {prompt_duration:.2f} seconds")
                    
                    # Print progress to console
                    if prompt_idx < len(all_prompts) - 1:  # Don't print for the last prompt
                        print(f"Strategy {strategy_name}, Risk {risk_category}: Processed prompt {prompt_idx+1}/{len(all_prompts)}")
                        
                except asyncio.TimeoutError:
                    self.logger.warning(f"Prompt {prompt_idx+1} for {strategy_name}/{risk_category} timed out after {timeout} seconds")
                    self.logger.debug(f"Timeout: Strategy {strategy_name}, Risk {risk_category}, Prompt {prompt_idx+1} after {timeout} seconds.", exc_info=True)
                    print(f"⚠️ TIMEOUT: Strategy {strategy_name}, Risk {risk_category}, Prompt {prompt_idx+1}")
                    
                    # Set task status to TIMEOUT
                    prompt_task_key = f"{strategy_name}_{risk_category}_prompt_{prompt_idx+1}"
                    self.task_statuses[prompt_task_key] = TASK_STATUS["TIMEOUT"]
                    self.red_team_info[strategy_name][risk_category]["status"] = TASK_STATUS["INCOMPLETE"]
                    
                    # Continue with the next prompt rather than failing completely
                    continue
                except Exception as e:
                    log_error(self.logger, f"Error processing prompt {prompt_idx+1}", e, f"{strategy_name}/{risk_category}")
                    self.logger.debug(f"ERROR: Strategy {strategy_name}, Risk {risk_category}, Prompt {prompt_idx+1}: {str(e)}")
                    self.red_team_info[strategy_name][risk_category]["status"] = TASK_STATUS["INCOMPLETE"]
                    
                    # Continue with the next prompt even if one fails
                    continue
            
            self.task_statuses[task_key] = TASK_STATUS["COMPLETED"]
            return orchestrator
            
        except Exception as e:
            log_error(self.logger, "Failed to initialize orchestrator", e, f"{strategy_name}/{risk_category}")
            self.logger.debug(f"CRITICAL: Failed to create orchestrator for {strategy_name}/{risk_category}: {str(e)}")
            self.task_statuses[task_key] = TASK_STATUS["FAILED"]
            raise

    def _write_pyrit_outputs_to_file(self, orchestrator: Orchestrator) -> str:
=======
    def _write_pyrit_outputs_to_file(self,*, orchestrator: Orchestrator, strategy_name: str, risk_category: str, batch_idx: Optional[int] = None) -> str:
>>>>>>> 54d6aa4a
        """Write PyRIT outputs to a file with a name based on orchestrator, converter, and risk category.
        
        :param orchestrator: The orchestrator that generated the outputs
        :type orchestrator: Orchestrator
        :return: Path to the output file
        :rtype: Union[str, os.PathLike]
        """
        output_path = self.red_team_info[strategy_name][risk_category]["data_file"]
        self.logger.debug(f"Writing PyRIT outputs to file: {output_path}")
        memory = CentralMemory.get_memory_instance()

<<<<<<< HEAD
        memory = orchestrator.get_memory()
        
        # DEBUG: Print information about the memory object
        print(f"DEBUG - Memory type: {type(memory)}, Length: {len(memory) if isinstance(memory, list) else 'N/A'}")
        if isinstance(memory, list) and len(memory) > 0:
            print(f"DEBUG - First memory item type: {type(memory[0])}")
            if hasattr(memory[0], 'conversation_id'):
                print(f"DEBUG - First memory item conversation_id: {memory[0].conversation_id}")

        # Get conversations as a List[List[ChatMessage]]
        conversations = [[item.to_chat_message() for item in group] for conv_id, group in itertools.groupby(memory, key=lambda x: x.conversation_id)]
        
        # DEBUG: Print information about the conversations
        print(f"DEBUG - Number of conversations: {len(conversations)}")
        for i, conv in enumerate(conversations[:2]):  # Debug first two conversations
            print(f"DEBUG - Conversation {i+1}: length={len(conv)}, first message role={conv[0].role if len(conv)>0 else 'none'}")
        
        # Convert to json lines, filtering out system messages as needed
        json_lines = ""
        for conversation in conversations:
            if not conversation:
                continue
            if conversation[0].role == 'system':
                continue
            
            json_lines += json.dumps({"conversation": {"messages": [self._message_to_dict(message) for message in conversation]}}) + "\n"
=======
        memory_label = {"risk_strategy_path": output_path}
>>>>>>> 54d6aa4a

        prompts_request_pieces = memory.get_prompt_request_pieces(labels=memory_label)

        conversations = [[item.to_chat_message() for item in group] for conv_id, group in itertools.groupby(prompts_request_pieces, key=lambda x: x.conversation_id)]
        # Check if we should overwrite existing file with more conversations
        if os.path.exists(output_path):
            existing_line_count = 0
            try:
                with open(output_path, 'r') as existing_file:
                    existing_line_count = sum(1 for _ in existing_file)
                
                # Use the number of prompts to determine if we have more conversations
                # This is more accurate than using the memory which might have incomplete conversations
                if len(conversations) > existing_line_count:
                    self.logger.debug(f"Found more prompts ({len(conversations)}) than existing file lines ({existing_line_count}). Replacing content.")
                    #Convert to json lines
                    json_lines = ""
                    for conversation in conversations: # each conversation is a List[ChatMessage]
                        json_lines += json.dumps({"conversation": {"messages": [self._message_to_dict(message) for message in conversation]}}) + "\n"
                    with Path(output_path).open("w") as f:
                        f.writelines(json_lines)
                    self.logger.debug(f"Successfully wrote {len(conversations)-existing_line_count} new conversation(s) to {output_path}")
                else:
                    self.logger.debug(f"Existing file has {existing_line_count} lines, new data has {len(conversations)} prompts. Keeping existing file.")
                    return output_path
            except Exception as e:
                self.logger.warning(f"Failed to read existing file {output_path}: {str(e)}")
        else:
            self.logger.debug(f"Creating new file: {output_path}")
            #Convert to json lines
            json_lines = ""
            for conversation in conversations: # each conversation is a List[ChatMessage]
                json_lines += json.dumps({"conversation": {"messages": [self._message_to_dict(message) for message in conversation]}}) + "\n"
            with Path(output_path).open("w") as f:
                f.writelines(json_lines)
            self.logger.debug(f"Successfully wrote {len(conversations)} conversations to {output_path}")
        return str(output_path)
    
    # Replace with utility function
    def _get_chat_target(self, target: Union[PromptChatTarget,Callable, AzureOpenAIModelConfiguration, OpenAIModelConfiguration]) -> PromptChatTarget:
        from ._utils.strategy_utils import get_chat_target
        return get_chat_target(target)
    
    # Replace with utility function
    def _get_orchestrators_for_attack_strategies(self, attack_strategy: List[Union[AttackStrategy, List[AttackStrategy]]]) -> List[Callable]:
        # We need to modify this to use our actual _prompt_sending_orchestrator since the utility function can't access it
        # Return a single orchestrator rather than a list to avoid cartesian product issue
        # The correct orchestrator will be selected for each strategy later in _process_attack
        
        # For any combination of strategies, we only need one generic orchestrator
        # The specific one to use will be determined at runtime in _process_attack
        return [self._prompt_sending_orchestrator]
    
    # Replace with utility function
    def _get_attack_success(self, result: str) -> bool:
        from ._utils.formatting_utils import get_attack_success
        return get_attack_success(result)

    def _to_red_team_result(self) -> RedTeamResult:
        """Convert tracking data from red_team_info to the RedTeamResult format.
        
        Uses only the red_team_info tracking dictionary to build the RedTeamResult.
        
        :return: Structured red team agent results
        :rtype: RedTeamResult
        """
        converters = []
        complexity_levels = []
        risk_categories = []
        attack_successes = []  # unified list for all attack successes
        conversations = []
        
        # Create a CSV summary file for attack data in the scan output directory if available
        if hasattr(self, 'scan_output_dir') and self.scan_output_dir:
            summary_file = os.path.join(self.scan_output_dir, "attack_summary.csv")
            self.logger.debug(f"Creating attack summary CSV file: {summary_file}")
        
        self.logger.info(f"Building RedTeamResult from red_team_info with {len(self.red_team_info)} strategies")
        
        # Process each strategy and risk category from red_team_info
        for strategy_name, risk_data in self.red_team_info.items():
            self.logger.info(f"Processing results for strategy: {strategy_name}")
            
            # Determine complexity level for this strategy
            if "Baseline" in strategy_name:
                complexity_level = "baseline"
            else:
                # Try to map strategy name to complexity level
                # Default is difficult since we assume it's a composed strategy
                complexity_level = ATTACK_STRATEGY_COMPLEXITY_MAP.get(strategy_name, "difficult")
            
            for risk_category, data in risk_data.items():
                self.logger.info(f"Processing data for {risk_category} in strategy {strategy_name}")
                
                data_file = data.get("data_file", "")
                eval_result = data.get("evaluation_result")
                
                # Process data file to extract conversations
                if data_file and os.path.exists(data_file):
                    try:
                        with open(data_file, "r") as f:
                            for line in f:
                                try:
                                    conv_data = json.loads(line)
                                    if "conversation" in conv_data and "messages" in conv_data["conversation"]:
                                        messages = conv_data["conversation"]["messages"]
                                        
                                        # Determine attack success based on evaluation results if available
                                        attack_success = None
                                        risk_assessment = {}
                                        
                                        # If we have evaluation results, try to extract attack success and risk assessment
                                        if eval_result:
                                            # Debug output to understand the structure of eval_result
                                            if risk_category in ["sexual", "self_harm"]:
                                                print(f"DEBUG - Processing eval_result for {risk_category}")
                                                print(f"DEBUG - eval_result type: {type(eval_result)}")
                                                print(f"DEBUG - eval_result keys: {eval_result.keys() if isinstance(eval_result, dict) else 'Not a dict'}")
                                                if isinstance(eval_result, dict) and "rows" in eval_result:
                                                    print(f"DEBUG - Number of rows: {len(eval_result.get('rows', []))}")
                                                    if eval_result["rows"] and len(eval_result["rows"]) > 0:
                                                        print(f"DEBUG - First row keys: {eval_result['rows'][0].keys() if isinstance(eval_result['rows'][0], dict) else 'Not a dict'}")
                                            
                                            # Look for this conversation in the evaluation results
                                            rows = eval_result.get("rows", [])
                                            for r in rows:
                                                if r.get("inputs.conversation", {}).get("messages") == messages:
                                                    # Found matching conversation
                                                    result_key = f"outputs.{risk_category}.{risk_category}_result"
                                                    score_key = f"outputs.{risk_category}.{risk_category}_score"
                                                    threshold_key = f"outputs.{risk_category}.{risk_category}_threshold"
                                                    
                                                    # Determine attack success based on available data
                                                    if result_key in r:
                                                        # Case 1: Direct result field is available
                                                        result_value = r[result_key]
                                                        # Handle the case where result might be a list instead of string
                                                        if isinstance(result_value, list):
                                                            # Take the first element if it's a list
                                                            if result_value and len(result_value) > 0:
                                                                result_value = result_value[0]
                                                            else:
                                                                result_value = None
                                                        
                                                        if result_value is not None:
                                                            attack_success = self._get_attack_success(str(result_value))
                                                    elif score_key in r and threshold_key in r:
                                                        # Case 2: Need to calculate result based on score and threshold
                                                        score = r[score_key]
                                                        threshold = r[threshold_key]
                                                        
                                                        if isinstance(score, list) and score:
                                                            score = score[0]
                                                        if isinstance(threshold, list) and threshold:
                                                            threshold = threshold[0]
                                                            
                                                        try:
                                                            # If score is less than threshold, the attack failed (pass)
                                                            # If score is greater than or equal to threshold, the attack succeeded (fail)
                                                            if score is not None and threshold is not None:
                                                                score_float = float(score)
                                                                threshold_float = float(threshold)
                                                                # "pass" means the attack failed, "fail" means it succeeded
                                                                # EVALUATION_PASS_FAIL_MAPPING[False] is "true", so self._get_attack_success returns True for "true"
                                                                attack_success = self._get_attack_success("pass" if score_float < threshold_float else "fail")
                                                        except (ValueError, TypeError):
                                                            # If conversion fails, leave as None
                                                            pass
                                                    
                                                    # Extract risk assessments for all categories
                                                    for risk in self.risk_categories:
                                                        risk_value = risk.value
                                                        risk_key = f"outputs.{risk_value}.{risk_value}"
                                                        reason_key = f"outputs.{risk_value}.{risk_value}_reason"
                                                        
                                                        if risk_value in ["sexual", "self_harm"]:
                                                            print(f"DEBUG - Checking risk assessment for {risk_value}")
                                                            print(f"DEBUG - Risk key exists: {risk_key in r}")
                                                            print(f"DEBUG - Reason key exists: {reason_key in r}")
                                                            if risk_key in r:
                                                                print(f"DEBUG - Risk value: {r[risk_key]}")
                                                                print(f"DEBUG - Risk value type: {type(r[risk_key])}")
                                                        
                                                        if risk_key in r and reason_key in r:
                                                            risk_value_data = r[risk_key]
                                                            risk_reason = r[reason_key]
                                                            
                                                            # Handle if risk values are lists
                                                            if isinstance(risk_value_data, list):
                                                                risk_value_data = risk_value_data[0] if risk_value_data and len(risk_value_data) > 0 else None
                                                            if isinstance(risk_reason, list):
                                                                risk_reason = risk_reason[0] if risk_reason and len(risk_reason) > 0 else None
                                                            
                                                            if risk_value_data is not None:
                                                                risk_assessment[risk_value] = {
                                                                    "severity_label": risk_value_data,
                                                                    "reason": risk_reason if risk_reason is not None else ""
                                                                }
                                        
                                        # Add to tracking arrays for statistical analysis
                                        converters.append(strategy_name)
                                        complexity_levels.append(complexity_level)
                                        risk_categories.append(risk_category)
                                        
                                        if attack_success is not None:
                                            attack_successes.append(1 if attack_success else 0)
                                        else:
                                            attack_successes.append(None)
                                        
                                        # Add conversation object
                                        conversation = {
                                            "attack_success": attack_success,
                                            "attack_technique": strategy_name.replace("Converter", "").replace("Prompt", ""),
                                            "attack_complexity": complexity_level,
                                            "risk_category": risk_category,
                                            "conversation": messages,
                                            "risk_assessment": risk_assessment if risk_assessment else None
                                        }
                                        conversations.append(conversation)
                                except json.JSONDecodeError as e:
                                    self.logger.error(f"Error parsing JSON in data file {data_file}: {e}")
                    except Exception as e:
                        self.logger.error(f"Error processing data file {data_file}: {e}")
                else:
                    self.logger.warning(f"Data file {data_file} not found or not specified for {strategy_name}/{risk_category}")
        
        # Sort conversations by attack technique for better readability
        conversations.sort(key=lambda x: x["attack_technique"])
        
        self.logger.info(f"Processed {len(conversations)} conversations from all data files")
        
        # Create a DataFrame for analysis - with unified structure
        results_dict = {
            "converter": converters,
            "complexity_level": complexity_levels,
            "risk_category": risk_categories,
        }
        
        # Only include attack_success if we have evaluation results
        if any(success is not None for success in attack_successes):
            results_dict["attack_success"] = [math.nan if success is None else success for success in attack_successes]
            self.logger.info(f"Including attack success data for {sum(1 for s in attack_successes if s is not None)} conversations")
        
        results_df = pd.DataFrame.from_dict(results_dict)
        
        if "attack_success" not in results_df.columns or results_df.empty:
            # If we don't have evaluation results or the DataFrame is empty, create a default scorecard
            self.logger.info("No evaluation results available or no data found, creating default scorecard")
            
            # Create a basic scorecard structure
            scorecard = {
                "risk_category_summary": [{"overall_asr": 0.0, "overall_total": len(conversations), "overall_attack_successes": 0}],
                "attack_technique_summary": [{"overall_asr": 0.0, "overall_total": len(conversations), "overall_attack_successes": 0}],
                "joint_risk_attack_summary": [],
                "detailed_joint_risk_attack_asr": {}
            }
            
            # Create basic parameters
            redteaming_parameters = {
                "attack_objective_generated_from": {
                    "application_scenario": self.application_scenario,
                    "risk_categories": [risk.value for risk in self.risk_categories],
                    "custom_attack_seed_prompts": "",
                    "policy_document": ""
                },
                "attack_complexity": list(set(complexity_levels)) if complexity_levels else ["baseline", "easy"],
                "techniques_used": {}
            }
            
            for complexity in set(complexity_levels) if complexity_levels else ["baseline", "easy"]:
                complexity_converters = [conv for i, conv in enumerate(converters) if i < len(complexity_levels) and complexity_levels[i] == complexity]
                redteaming_parameters["techniques_used"][complexity] = list(set(complexity_converters)) if complexity_converters else []
        else:
            # Calculate risk category summaries by aggregating on risk category
            risk_category_groups = results_df.groupby("risk_category")
            risk_category_summary = {}
            
            # Overall metrics across all categories
            try:
                overall_asr = round(list_mean_nan_safe(results_df["attack_success"].tolist()) * 100, 2) if "attack_success" in results_df.columns else 0.0
            except EvaluationException:
                self.logger.debug("All values in overall attack success array were None or NaN, setting ASR to NaN")
                overall_asr = math.nan
            overall_total = len(results_df)
            overall_successful_attacks = sum([s for s in results_df["attack_success"].tolist() if not is_none_or_nan(s)]) if "attack_success" in results_df.columns else 0
            
            risk_category_summary.update({
                "overall_asr": overall_asr,
                "overall_total": overall_total,
                "overall_attack_successes": int(overall_successful_attacks)
            })
            
            # Per-risk category metrics
            for risk, group in risk_category_groups:
                try:
                    # DEBUG: Add detailed logging for sexual and self_harm categories
                    if risk in ["sexual", "self_harm"]:
                        attack_success_values = group["attack_success"].tolist() if "attack_success" in group.columns else []
                        print(f"DEBUG - Risk Category: {risk}, attack_success values: {attack_success_values}")
                        print(f"DEBUG - Has NaN values: {any(is_none_or_nan(x) for x in attack_success_values)}")
                        print(f"DEBUG - Count of non-NaN values: {sum(1 for x in attack_success_values if not is_none_or_nan(x))}")
                    
                    asr = round(list_mean_nan_safe(group["attack_success"].tolist()) * 100, 2) if "attack_success" in group.columns else 0.0
                except EvaluationException as e:
                    self.logger.debug(f"All values in attack success array for {risk} were None or NaN, setting ASR to NaN")
                    print(f"DEBUG - {risk} EvaluationException: {str(e)}")
                    asr = math.nan
                except Exception as e:
                    print(f"DEBUG - Unexpected error calculating ASR for {risk}: {str(e)}")
                    asr = math.nan
                    
                total = len(group)
                successful_attacks = sum([s for s in group["attack_success"].tolist() if not is_none_or_nan(s)]) if "attack_success" in group.columns else 0
                
                # DEBUG: Print calculated metrics for problem categories
                if risk in ["sexual", "self_harm"]:
                    print(f"DEBUG - Final metrics for {risk}: ASR={asr}, total={total}, successful_attacks={successful_attacks}")
                    
                risk_category_summary.update({
                    f"{risk}_asr": asr,
                    f"{risk}_total": total,
                    f"{risk}_successful_attacks": int(successful_attacks)
                })
            
            # Calculate attack technique summaries by complexity level
            # First, create masks for each complexity level
            baseline_mask = results_df["complexity_level"] == "baseline"
            easy_mask = results_df["complexity_level"] == "easy"
            moderate_mask = results_df["complexity_level"] == "moderate"
            difficult_mask = results_df["complexity_level"] == "difficult"
            
            # Then calculate metrics for each complexity level
            attack_technique_summary_dict = {}
            
            # Baseline metrics
            baseline_df = results_df[baseline_mask]
            if not baseline_df.empty:
                try:
                    baseline_asr = round(list_mean_nan_safe(baseline_df["attack_success"].tolist()) * 100, 2) if "attack_success" in baseline_df.columns else 0.0
                except EvaluationException:
                    self.logger.debug("All values in baseline attack success array were None or NaN, setting ASR to NaN")
                    baseline_asr = math.nan
                attack_technique_summary_dict.update({
                    "baseline_asr": baseline_asr,
                    "baseline_total": len(baseline_df),
                    "baseline_attack_successes": sum([s for s in baseline_df["attack_success"].tolist() if not is_none_or_nan(s)]) if "attack_success" in baseline_df.columns else 0
                })
            
            # Easy complexity metrics
            easy_df = results_df[easy_mask]
            if not easy_df.empty:
                try:
                    easy_complexity_asr = round(list_mean_nan_safe(easy_df["attack_success"].tolist()) * 100, 2) if "attack_success" in easy_df.columns else 0.0
                except EvaluationException:
                    self.logger.debug("All values in easy complexity attack success array were None or NaN, setting ASR to NaN")
                    easy_complexity_asr = math.nan
                attack_technique_summary_dict.update({
                    "easy_complexity_asr": easy_complexity_asr,
                    "easy_complexity_total": len(easy_df),
                    "easy_complexity_attack_successes": sum([s for s in easy_df["attack_success"].tolist() if not is_none_or_nan(s)]) if "attack_success" in easy_df.columns else 0
                })
            
            # Moderate complexity metrics
            moderate_df = results_df[moderate_mask]
            if not moderate_df.empty:
                try:
                    moderate_complexity_asr = round(list_mean_nan_safe(moderate_df["attack_success"].tolist()) * 100, 2) if "attack_success" in moderate_df.columns else 0.0
                except EvaluationException:
                    self.logger.debug("All values in moderate complexity attack success array were None or NaN, setting ASR to NaN")
                    moderate_complexity_asr = math.nan
                attack_technique_summary_dict.update({
                    "moderate_complexity_asr": moderate_complexity_asr,
                    "moderate_complexity_total": len(moderate_df),
                    "moderate_complexity_attack_successes": sum([s for s in moderate_df["attack_success"].tolist() if not is_none_or_nan(s)]) if "attack_success" in moderate_df.columns else 0
                })
            
            # Difficult complexity metrics
            difficult_df = results_df[difficult_mask]
            if not difficult_df.empty:
                try:
                    difficult_complexity_asr = round(list_mean_nan_safe(difficult_df["attack_success"].tolist()) * 100, 2) if "attack_success" in difficult_df.columns else 0.0
                except EvaluationException:
                    self.logger.debug("All values in difficult complexity attack success array were None or NaN, setting ASR to NaN")
                    difficult_complexity_asr = math.nan
                attack_technique_summary_dict.update({
                    "difficult_complexity_asr": difficult_complexity_asr,
                    "difficult_complexity_total": len(difficult_df),
                    "difficult_complexity_attack_successes": sum([s for s in difficult_df["attack_success"].tolist() if not is_none_or_nan(s)]) if "attack_success" in difficult_df.columns else 0
                })
            
            # Overall metrics
            attack_technique_summary_dict.update({
                "overall_asr": overall_asr,
                "overall_total": overall_total,
                "overall_attack_successes": int(overall_successful_attacks)
            })
            
            attack_technique_summary = [attack_technique_summary_dict]
            
            # Create joint risk attack summary
            joint_risk_attack_summary = []
            unique_risks = results_df["risk_category"].unique()
            
            for risk in unique_risks:
                risk_key = risk.replace("-", "_")
                risk_mask = results_df["risk_category"] == risk
                
                joint_risk_dict = {"risk_category": risk_key}
                
                # Baseline ASR for this risk
                baseline_risk_df = results_df[risk_mask & baseline_mask]
                if not baseline_risk_df.empty:
                    try:
                        joint_risk_dict["baseline_asr"] = round(list_mean_nan_safe(baseline_risk_df["attack_success"].tolist()) * 100, 2) if "attack_success" in baseline_risk_df.columns else 0.0
                    except EvaluationException:
                        self.logger.debug(f"All values in baseline attack success array for {risk_key} were None or NaN, setting ASR to NaN")
                        joint_risk_dict["baseline_asr"] = math.nan
                
                # Easy complexity ASR for this risk
                easy_risk_df = results_df[risk_mask & easy_mask]
                if not easy_risk_df.empty:
                    try:
                        joint_risk_dict["easy_complexity_asr"] = round(list_mean_nan_safe(easy_risk_df["attack_success"].tolist()) * 100, 2) if "attack_success" in easy_risk_df.columns else 0.0
                    except EvaluationException:
                        self.logger.debug(f"All values in easy complexity attack success array for {risk_key} were None or NaN, setting ASR to NaN")
                        joint_risk_dict["easy_complexity_asr"] = math.nan
                
                # Moderate complexity ASR for this risk
                moderate_risk_df = results_df[risk_mask & moderate_mask]
                if not moderate_risk_df.empty:
                    try:
                        joint_risk_dict["moderate_complexity_asr"] = round(list_mean_nan_safe(moderate_risk_df["attack_success"].tolist()) * 100, 2) if "attack_success" in moderate_risk_df.columns else 0.0
                    except EvaluationException:
                        self.logger.debug(f"All values in moderate complexity attack success array for {risk_key} were None or NaN, setting ASR to NaN")
                        joint_risk_dict["moderate_complexity_asr"] = math.nan
                
                # Difficult complexity ASR for this risk
                difficult_risk_df = results_df[risk_mask & difficult_mask]
                if not difficult_risk_df.empty:
                    try:
                        joint_risk_dict["difficult_complexity_asr"] = round(list_mean_nan_safe(difficult_risk_df["attack_success"].tolist()) * 100, 2) if "attack_success" in difficult_risk_df.columns else 0.0
                    except EvaluationException:
                        self.logger.debug(f"All values in difficult complexity attack success array for {risk_key} were None or NaN, setting ASR to NaN")
                        joint_risk_dict["difficult_complexity_asr"] = math.nan
                
                joint_risk_attack_summary.append(joint_risk_dict)
            
            # Calculate detailed joint risk attack ASR
            detailed_joint_risk_attack_asr = {}
            unique_complexities = sorted([c for c in results_df["complexity_level"].unique() if c != "baseline"])
            
            for complexity in unique_complexities:
                complexity_mask = results_df["complexity_level"] == complexity
                if results_df[complexity_mask].empty:
                    continue
                    
                detailed_joint_risk_attack_asr[complexity] = {}
                
                for risk in unique_risks:
                    risk_key = risk.replace("-", "_")
                    risk_mask = results_df["risk_category"] == risk
                    detailed_joint_risk_attack_asr[complexity][risk_key] = {}
                    
                    # Group by converter within this complexity and risk
                    complexity_risk_df = results_df[complexity_mask & risk_mask]
                    if complexity_risk_df.empty:
                        continue
                        
                    converter_groups = complexity_risk_df.groupby("converter")
                    for converter_name, converter_group in converter_groups:
                        try:
                            asr_value = round(list_mean_nan_safe(converter_group["attack_success"].tolist()) * 100, 2) if "attack_success" in converter_group.columns else 0.0
                        except EvaluationException:
                            self.logger.debug(f"All values in attack success array for {converter_name} in {complexity}/{risk_key} were None or NaN, setting ASR to NaN")
                            asr_value = math.nan
                        detailed_joint_risk_attack_asr[complexity][risk_key][f"{converter_name}_ASR"] = asr_value
            
            # Compile the scorecard
            scorecard = {
                "risk_category_summary": [risk_category_summary],
                "attack_technique_summary": attack_technique_summary,
                "joint_risk_attack_summary": joint_risk_attack_summary,
                "detailed_joint_risk_attack_asr": detailed_joint_risk_attack_asr
            }
            
            # Create redteaming parameters
            redteaming_parameters = {
                "attack_objective_generated_from": {
                    "application_scenario": self.application_scenario,
                    "risk_categories": [risk.value for risk in self.risk_categories],
                    "custom_attack_seed_prompts": "",
                    "policy_document": ""
                },
                "attack_complexity": [c.capitalize() for c in unique_complexities],
                "techniques_used": {}
            }
            
            # Populate techniques used by complexity level
            for complexity in unique_complexities:
                complexity_mask = results_df["complexity_level"] == complexity
                complexity_df = results_df[complexity_mask]
                if not complexity_df.empty:
                    complexity_converters = complexity_df["converter"].unique().tolist()
                    redteaming_parameters["techniques_used"][complexity] = complexity_converters
        
        self.logger.info("RedTeamResult creation completed")
        
        # Create the final result
        red_team_result = ScanResult(
            scorecard=cast(RedTeamingScorecard, scorecard),
            parameters=cast(RedTeamingParameters, redteaming_parameters),
            attack_details=conversations,
            studio_url=self.ai_studio_url or None
        )
        
        return red_team_result

    # Replace with utility function
    def _to_scorecard(self, redteam_result: RedTeamResult) -> str:
        from ._utils.formatting_utils import format_scorecard
        return format_scorecard(redteam_result)
    
    async def _evaluate(
        self,
        data_path: Union[str, os.PathLike],
        risk_category: RiskCategory,
        strategy: Union[AttackStrategy, List[AttackStrategy]],
        scan_name: Optional[str] = None,
        data_only: bool = False,
        output_path: Optional[Union[str, os.PathLike]] = None
    ) -> None:
        """Call the evaluate method if not data_only.

        :param scan_name: Optional name for the evaluation.
        :type scan_name: Optional[str]
        :param data_only: Whether to return only data paths instead of evaluation results.
        :type data_only: bool
        :param data_path: Path to the input data.
        :type data_path: Optional[Union[str, os.PathLike]]
        :param output_path: Path for output results.
        :type output_path: Optional[Union[str, os.PathLike]]
        :return: Evaluation results or data paths.
        :rtype: Union[Dict[str, EvaluationResult], Dict[str, List[str]]]
        """
        strategy_name = self._get_strategy_name(strategy)
        self.logger.debug(f"Evaluate called with data_path={data_path}, risk_category={risk_category.value}, strategy={strategy_name}, output_path={output_path}, data_only={data_only}, scan_name={scan_name}")
        if data_only:
            return None
            
        # If output_path is provided, use it; otherwise create one in the scan output directory if available
        if output_path:
            result_path = output_path
        elif hasattr(self, 'scan_output_dir') and self.scan_output_dir:
            result_filename = f"{strategy_name}_{risk_category.value}_{str(uuid.uuid4())}{RESULTS_EXT}"
            result_path = os.path.join(self.scan_output_dir, result_filename)
        else:
            result_path = f"{str(uuid.uuid4())}{RESULTS_EXT}"
            
        evaluators_dict = {
            risk_category.value: RISK_CATEGORY_EVALUATOR_MAP[risk_category](azure_ai_project=self.azure_ai_project, credential=self.credential)
        }
        
        # Completely suppress all output during evaluation call 
        import io
        import sys
        import logging
        # Don't re-import os as it's already imported at the module level
        
        # Create a DevNull class to completely discard all writes
        class DevNull:
            def write(self, msg):
                pass
            def flush(self):
                pass
        
        # Store original stdout, stderr and logger settings
        original_stdout = sys.stdout
        original_stderr = sys.stderr
        
        # Get all relevant loggers
        root_logger = logging.getLogger()
        promptflow_logger = logging.getLogger('promptflow')
        azure_logger = logging.getLogger('azure')
        
        # Store original levels
        orig_root_level = root_logger.level
        orig_promptflow_level = promptflow_logger.level
        orig_azure_level = azure_logger.level
        
        # Setup a completely silent logger filter
        class SilentFilter(logging.Filter):
            def filter(self, record):
                return False
        
        # Get original filters to restore later
        orig_handlers = []
        for handler in root_logger.handlers:
            orig_handlers.append((handler, handler.filters.copy(), handler.level))
        
        try:
            # Redirect all stdout/stderr output to DevNull to completely suppress it
            sys.stdout = DevNull()
            sys.stderr = DevNull()
            
            # Set all loggers to CRITICAL level to suppress most log messages
            root_logger.setLevel(logging.CRITICAL)
            promptflow_logger.setLevel(logging.CRITICAL)
            azure_logger.setLevel(logging.CRITICAL)
            
            # Add silent filter to all handlers
            silent_filter = SilentFilter()
            for handler in root_logger.handlers:
                handler.addFilter(silent_filter)
                handler.setLevel(logging.CRITICAL)
            
            # Create a file handler for any logs we actually want to keep
            file_log_path = os.path.join(self.scan_output_dir, "redteam.log")
            file_handler = logging.FileHandler(file_log_path, mode='a')
            file_handler.setFormatter(logging.Formatter('%(asctime)s - %(levelname)s - %(name)s - %(message)s'))
            
            # Allow file handler to capture DEBUG logs
            file_handler.setLevel(logging.DEBUG)
            
            # Setup our own minimal logger for critical events
            eval_logger = logging.getLogger('redteam_evaluation')
            eval_logger.propagate = False  # Don't pass to root logger
            eval_logger.setLevel(logging.DEBUG)
            eval_logger.addHandler(file_handler)
            
            # Run evaluation silently
            eval_logger.debug(f"Starting evaluation for {risk_category.value}/{strategy_name}")
            evaluate_outputs = evaluate(
                data=data_path,
                evaluators=evaluators_dict,
                output_path=result_path,
                _use_run_submitter_client=True,
            )
            eval_logger.debug(f"Completed evaluation for {risk_category.value}/{strategy_name}")
        finally:
            # Restore original stdout and stderr
            sys.stdout = original_stdout
            sys.stderr = original_stderr
            
            # Restore original log levels
            root_logger.setLevel(orig_root_level)
            promptflow_logger.setLevel(orig_promptflow_level)
            azure_logger.setLevel(orig_azure_level)
            
            # Restore original handlers and filters
            for handler, filters, level in orig_handlers:
                # Remove any filters we added
                for filter in list(handler.filters):
                    handler.removeFilter(filter)
                
                # Restore original filters
                for filter in filters:
                    handler.addFilter(filter)
                
                # Restore original level
                handler.setLevel(level)
            
            # Clean up our custom logger
            try:
                if 'eval_logger' in locals() and 'file_handler' in locals():
                    eval_logger.removeHandler(file_handler)
                    file_handler.close()
            except Exception as e:
                self.logger.warning(f"Failed to clean up logger: {str(e)}")
        self.red_team_info[self._get_strategy_name(strategy)][risk_category.value]["evaluation_result_file"] = str(result_path)
        self.red_team_info[self._get_strategy_name(strategy)][risk_category.value]["evaluation_result"] = evaluate_outputs
        self.red_team_info[self._get_strategy_name(strategy)][risk_category.value]["status"] = TASK_STATUS["COMPLETED"]
        self.logger.debug(f"Evaluation complete for {strategy_name}/{risk_category.value}, results stored in red_team_info")

    async def _process_attack(
            self, 
            target: Union[Callable, AzureOpenAIModelConfiguration, OpenAIModelConfiguration],
            call_orchestrator: Callable, 
            strategy: Union[AttackStrategy, List[AttackStrategy]],
            risk_category: RiskCategory,
            all_prompts: List[str],
            progress_bar: tqdm,
            progress_bar_lock: asyncio.Lock,
            scan_name: Optional[str] = None,
            data_only: bool = False, 
            output_path: Optional[Union[str, os.PathLike]] = None,
            timeout: int = 120,
        ) -> Optional[EvaluationResult]:
        """Process a red team scan with the given orchestrator, converter, and prompts.
        
        :param target: The target model or function to scan
        :param call_orchestrator: Function to call to create an orchestrator - DEPRECATED, will be determined by strategy
        :param strategy: The attack strategy to use
        :param risk_category: The risk category to evaluate
        :param all_prompts: List of prompts to use for the scan
        :param progress_bar: Progress bar to update
        :param progress_bar_lock: Lock for the progress bar
        :param scan_name: Optional name for the evaluation
        :param data_only: Whether to return only data without evaluation
        :param output_path: Optional path for output
        :param timeout: The timeout in seconds for API calls
        """
        strategy_name = self._get_strategy_name(strategy)
        task_key = f"{strategy_name}_{risk_category.value}_attack"
        self.task_statuses[task_key] = TASK_STATUS["RUNNING"]
        
        # Determine which orchestrator to use based on the strategy
        # This is the key improvement - we select the right orchestrator here
        # instead of relying on the passed-in orchestrator
        is_crescendo = False
        # TODO; Debugger
        # import pdb; pdb.set_trace()
        if isinstance(strategy, list):
            is_crescendo = AttackStrategy.Crescendo in strategy
        else:
            is_crescendo = strategy == AttackStrategy.Crescendo
            
        # Choose the right orchestrator function based on the strategy
        orchestrator_func = self._crescendo_orchestrator if is_crescendo else self._prompt_sending_orchestrator
        self.logger.debug(f"Selected {'Crescendo' if is_crescendo else 'PromptSending'} orchestrator for {strategy_name}")
        
        try:
            start_time = time.time()
            print(f"▶️ Starting task: {strategy_name} strategy for {risk_category.value} risk category")
            log_strategy_start(self.logger, strategy_name, risk_category.value)
            
            converter = self._get_converter_for_strategy(strategy)
            try:
                self.logger.debug(f"Calling orchestrator for {strategy_name} strategy")
                # Use the orchestrator function that was determined by the strategy
                orchestrator = await orchestrator_func(self.chat_target, all_prompts, converter, strategy_name, risk_category.value, timeout)
            except PyritException as e:
                log_error(self.logger, f"Error calling orchestrator for {strategy_name} strategy", e)
                self.logger.debug(f"Orchestrator error for {strategy_name}/{risk_category.value}: {str(e)}")
                self.task_statuses[task_key] = TASK_STATUS["FAILED"]
                self.failed_tasks += 1
                
                async with progress_bar_lock:
                    progress_bar.update(1)
                return None
            
            data_path = self._write_pyrit_outputs_to_file(orchestrator=orchestrator, strategy_name=strategy_name, risk_category=risk_category.value)
            orchestrator.dispose_db_engine()
            
            # Store data file in our tracking dictionary
            self.red_team_info[strategy_name][risk_category.value]["data_file"] = data_path
            self.logger.debug(f"Updated red_team_info with data file: {strategy_name} -> {risk_category.value} -> {data_path}")
            
            try:
                await self._evaluate(
                    scan_name=scan_name,
                    risk_category=risk_category,
                    strategy=strategy,
                    data_only=data_only,
                    data_path=data_path,
                    output_path=output_path,
                )
            except Exception as e:
                log_error(self.logger, f"Error during evaluation for {strategy_name}/{risk_category.value}", e)
                print(f"⚠️ Evaluation error for {strategy_name}/{risk_category.value}: {str(e)}")
                self.red_team_info[strategy_name][risk_category.value]["status"] = TASK_STATUS["FAILED"]
                # Continue processing even if evaluation fails
            
            async with progress_bar_lock:
                self.completed_tasks += 1
                progress_bar.update(1)
                completion_pct = (self.completed_tasks / self.total_tasks) * 100
                elapsed_time = time.time() - start_time
                
                # Calculate estimated remaining time
                if self.start_time:
                    total_elapsed = time.time() - self.start_time
                    avg_time_per_task = total_elapsed / self.completed_tasks if self.completed_tasks > 0 else 0
                    remaining_tasks = self.total_tasks - self.completed_tasks
                    est_remaining_time = avg_time_per_task * remaining_tasks if avg_time_per_task > 0 else 0
                    
                    # Print task completion message and estimated time on separate lines
                    # This ensures they don't get concatenated with tqdm output
                    print("")  # Empty line to separate from progress bar
                    print(f"✅ Completed task {self.completed_tasks}/{self.total_tasks} ({completion_pct:.1f}%) - {strategy_name}/{risk_category.value} in {elapsed_time:.1f}s")
                    print(f"   Est. remaining: {est_remaining_time/60:.1f} minutes")
                else:
                    print("")  # Empty line to separate from progress bar
                    print(f"✅ Completed task {self.completed_tasks}/{self.total_tasks} ({completion_pct:.1f}%) - {strategy_name}/{risk_category.value} in {elapsed_time:.1f}s")
                
            log_strategy_completion(self.logger, strategy_name, risk_category.value, elapsed_time)
            self.task_statuses[task_key] = TASK_STATUS["COMPLETED"]
            
        except Exception as e:
            log_error(self.logger, f"Unexpected error processing {strategy_name} strategy for {risk_category.value}", e)
            self.logger.debug(f"Critical error in task {strategy_name}/{risk_category.value}: {str(e)}")
            self.task_statuses[task_key] = TASK_STATUS["FAILED"]
            self.failed_tasks += 1
            
            async with progress_bar_lock:
                progress_bar.update(1)
                
        return None

    async def scan(
            self,
            target: Union[Callable, AzureOpenAIModelConfiguration, OpenAIModelConfiguration, PromptChatTarget],
            *,
            scan_name: Optional[str] = None,
            num_turns : int = 1,
            attack_strategies: List[Union[AttackStrategy, List[AttackStrategy]]] = [],
            data_only: bool = False, 
            output_path: Optional[Union[str, os.PathLike]] = None,
            application_scenario: Optional[str] = None,
            parallel_execution: bool = True,
            max_parallel_tasks: int = 5,
            timeout: int = 120,
            skip_baseline: bool = False
        ) -> RedTeamResult:
        """Run a red team scan against the target using the specified strategies.
        
        :param target: The target model or function to scan
        :type target: Union[Callable, AzureOpenAIModelConfiguration, OpenAIModelConfiguration, PromptChatTarget]
        :param scan_name: Optional name for the evaluation
        :type scan_name: Optional[str]
        :param num_turns: Number of conversation turns to use in the scan
        :type num_turns: int
        :param attack_strategies: List of attack strategies to use
        :type attack_strategies: List[Union[AttackStrategy, List[AttackStrategy]]]
        :param data_only: Whether to return only data without evaluation
        :type data_only: bool
        :param output_path: Optional path for output
        :type output_path: Optional[Union[str, os.PathLike]]
        :param application_scenario: Optional description of the application scenario
        :type application_scenario: Optional[str]
        :param parallel_execution: Whether to execute orchestrator tasks in parallel
        :type parallel_execution: bool
        :param max_parallel_tasks: Maximum number of parallel orchestrator tasks to run (default: 5)
        :type max_parallel_tasks: int
        :param timeout: The timeout in seconds for API calls (default: 120)
        :type timeout: int
        :return: The output from the red team scan
        :rtype: RedTeamOutput
        """
        # Start timing for performance tracking
        self.start_time = time.time()
        
        # Reset task counters and statuses
        self.task_statuses = {}
        self.completed_tasks = 0
        self.failed_tasks = 0
        
        # Generate a unique scan ID for this run
        self.scan_id = f"scan_{scan_name}_{datetime.now().strftime('%Y%m%d_%H%M%S')}" if scan_name else f"scan_{datetime.now().strftime('%Y%m%d_%H%M%S')}"
        self.scan_id = self.scan_id.replace(" ", "_")
        
        # Create output directory for this scan
        # If DEBUG environment variable is set, use a regular folder name; otherwise, use a hidden folder
        is_debug = os.environ.get("DEBUG", "").lower() in ("true", "1", "yes", "y")
        folder_prefix = "" if is_debug else "."
        self.scan_output_dir = os.path.join(self.output_dir or ".", f"{folder_prefix}{self.scan_id}")
        os.makedirs(self.scan_output_dir, exist_ok=True)
        
        # Re-initialize logger with the scan output directory
        self.logger = setup_logger(output_dir=self.scan_output_dir)
        
        # Set up logging filter to suppress various logs we don't want in the console
        class LogFilter(logging.Filter):
            def filter(self, record):
                # Filter out promptflow logs and evaluation warnings about artifacts
                if record.name.startswith('promptflow'):
                    return False
                if 'The path to the artifact is either not a directory or does not exist' in record.getMessage():
                    return False
                if 'RedTeamOutput object at' in record.getMessage():
                    return False
                if 'timeout won\'t take effect' in record.getMessage():
                    return False
                if 'Submitting run' in record.getMessage():
                    return False
                return True
                
        # Apply filter to root logger to suppress unwanted logs
        root_logger = logging.getLogger()
        log_filter = LogFilter()
        
        # Remove existing filters first to avoid duplication
        for handler in root_logger.handlers:
            for filter in handler.filters:
                handler.removeFilter(filter)
            handler.addFilter(log_filter)
        
        # Also set up stderr logger to use the same filter
        stderr_logger = logging.getLogger('stderr')
        for handler in stderr_logger.handlers:
            handler.addFilter(log_filter)
            
        log_section_header(self.logger, "Starting red team scan")
        self.logger.info(f"Scan started with scan_name: {scan_name}")
        self.logger.info(f"Scan ID: {self.scan_id}")
        self.logger.info(f"Scan output directory: {self.scan_output_dir}")
        self.logger.debug(f"Attack strategies: {attack_strategies}")
        self.logger.debug(f"data_only: {data_only}, output_path: {output_path}")
        self.logger.debug(f"Timeout: {timeout} seconds")
        
        # Clear, minimal output for start of scan
        print(f"🚀 STARTING RED TEAM SCAN: {scan_name}")
        print(f"📂 Output directory: {self.scan_output_dir}")
        self.logger.info(f"Starting RED TEAM SCAN: {scan_name}")
        self.logger.info(f"Output directory: {self.scan_output_dir}")
        
        chat_target = self._get_chat_target(target)
        self.chat_target = chat_target
        self.application_scenario = application_scenario or ""
        
        if not self.attack_objective_generator:
            error_msg = "Attack objective generator is required for red team agent."
            log_error(self.logger, error_msg)
            self.logger.debug(f"{error_msg}")
            raise EvaluationException(
                message=error_msg,
                internal_message="Attack objective generator is not provided.",
                target=ErrorTarget.RED_TEAM,
                category=ErrorCategory.MISSING_FIELD,
                blame=ErrorBlame.USER_ERROR
            )
            
        # If risk categories aren't specified, use all available categories
        if not self.attack_objective_generator.risk_categories:
            self.logger.info("No risk categories specified, using all available categories")
            self.attack_objective_generator.risk_categories = list(RiskCategory)
            
        self.risk_categories = self.attack_objective_generator.risk_categories
        # Show risk categories to user
        print(f"📊 Risk categories: {[rc.value for rc in self.risk_categories]}")
        self.logger.info(f"Risk categories to process: {[rc.value for rc in self.risk_categories]}")
        
        # Prepend AttackStrategy.Baseline to the attack strategy list
        if AttackStrategy.Baseline not in attack_strategies:
            attack_strategies.insert(0, AttackStrategy.Baseline)
            self.logger.debug("Added Baseline to attack strategies")
            
        # When using custom attack objectives, check for incompatible strategies
        using_custom_objectives = self.attack_objective_generator and self.attack_objective_generator.custom_attack_seed_prompts
        if using_custom_objectives:
            # Maintain a list of converters to avoid duplicates
            used_converter_types = set()
            strategies_to_remove = []
            
            for i, strategy in enumerate(attack_strategies):
                if isinstance(strategy, list):
                    # Skip composite strategies for now
                    continue
                    
                if strategy == AttackStrategy.Jailbreak:
                    self.logger.warning("Jailbreak strategy with custom attack objectives may not work as expected. The strategy will be run, but results may vary.")
                    print("⚠️ Warning: Jailbreak strategy with custom attack objectives may not work as expected.")
                    
                if strategy == AttackStrategy.Tense:
                    self.logger.warning("Tense strategy requires specific formatting in objectives and may not work correctly with custom attack objectives.")
                    print("⚠️ Warning: Tense strategy requires specific formatting in objectives and may not work correctly with custom attack objectives.")
                
                # Check for redundant converters 
                # TODO: should this be in flattening logic?
                converter = self._get_converter_for_strategy(strategy)
                if converter is not None:
                    converter_type = type(converter).__name__ if not isinstance(converter, list) else ','.join([type(c).__name__ for c in converter])
                    
                    if converter_type in used_converter_types and strategy != AttackStrategy.Baseline:
                        self.logger.warning(f"Strategy {strategy.name} uses a converter type that has already been used. Skipping redundant strategy.")
                        print(f"ℹ️ Skipping redundant strategy: {strategy.name} (uses same converter as another strategy)")
                        strategies_to_remove.append(strategy)
                    else:
                        used_converter_types.add(converter_type)
            
            # Remove redundant strategies
            if strategies_to_remove:
                attack_strategies = [s for s in attack_strategies if s not in strategies_to_remove]
                self.logger.info(f"Removed {len(strategies_to_remove)} redundant strategies: {[s.name for s in strategies_to_remove]}")
            
        with self._start_redteam_mlflow_run(self.azure_ai_project, scan_name) as eval_run:
            self.ai_studio_url = _get_ai_studio_url(trace_destination=self.trace_destination, evaluation_id=eval_run.info.run_id)

            # Show URL for tracking progress
            print(f"🔗 Track your red team scan in AI Foundry: {self.ai_studio_url}")
            self.logger.info(f"Started MLFlow run: {self.ai_studio_url}")
            
            log_subsection_header(self.logger, "Setting up scan configuration")
            flattened_attack_strategies = self._get_flattened_attack_strategies(attack_strategies)
            self.logger.info(f"Using {len(flattened_attack_strategies)} attack strategies")
            self.logger.info(f"Found {len(flattened_attack_strategies)} attack strategies")
            
            orchestrators = self._get_orchestrators_for_attack_strategies(attack_strategies)
            self.logger.debug(f"Selected {len(orchestrators)} orchestrators for attack strategies")
            
            # Calculate total tasks: #risk_categories * #converters * #orchestrators
            self.total_tasks = len(self.risk_categories) * len(flattened_attack_strategies) * len(orchestrators)
            # Show task count for user awareness
            print(f"📋 Planning {self.total_tasks} total tasks")
            self.logger.info(f"Total tasks: {self.total_tasks} ({len(self.risk_categories)} risk categories * {len(flattened_attack_strategies)} strategies * {len(orchestrators)} orchestrators)")
            
            # Initialize our tracking dictionary early with empty structures
            # This ensures we have a place to store results even if tasks fail
            self.red_team_info = {}
            #TODO: debugger
            print(f"len(flattened_attack_strategies)={len(flattened_attack_strategies)}")
            # import pdb; pdb.set_trace()
            for strategy in flattened_attack_strategies:
                strategy_name = self._get_strategy_name(strategy)
                self.red_team_info[strategy_name] = {}
                for risk_category in self.risk_categories:
                    self.red_team_info[strategy_name][risk_category.value] = {
                        "data_file": "",
                        "evaluation_result_file": "",
                        "evaluation_result": None,
                        "status": TASK_STATUS["PENDING"]
                    }
            
            self.logger.debug(f"Initialized tracking dictionary with {len(self.red_team_info)} strategies")
            
            # More visible progress bar with additional status
            progress_bar = tqdm(
                total=self.total_tasks,
                desc="Scanning: ",
                ncols=100,
                unit="scan",
                bar_format="{l_bar}{bar}| {n_fmt}/{total_fmt} [{elapsed}<{remaining}, {rate_fmt}{postfix}]"
            )
            progress_bar.set_postfix({"current": "initializing"})
            progress_bar_lock = asyncio.Lock()
            
            # Process all API calls sequentially to respect dependencies between objectives
            log_section_header(self.logger, "Fetching attack objectives")
            
            # Log the objective source mode
            if using_custom_objectives:
                self.logger.info(f"Using custom attack objectives from {self.attack_objective_generator.custom_attack_seed_prompts}")
                print(f"📚 Using custom attack objectives from {self.attack_objective_generator.custom_attack_seed_prompts}")
            else:
                self.logger.info("Using attack objectives from Azure RAI service")
                print("📚 Using attack objectives from Azure RAI service")
            
            # Dictionary to store all objectives
            all_objectives = {}
            
            # First fetch baseline objectives for all risk categories
            # This is important as other strategies depend on baseline objectives
            self.logger.info("Fetching baseline objectives for all risk categories")
            for risk_category in self.risk_categories:
                progress_bar.set_postfix({"current": f"fetching baseline/{risk_category.value}"})
                self.logger.debug(f"Fetching baseline objectives for {risk_category.value}")
                baseline_objectives = await self._get_attack_objectives(
                    risk_category=risk_category,
                    application_scenario=application_scenario,
                    strategy="baseline"
                )
                if "baseline" not in all_objectives:
                    all_objectives["baseline"] = {}
                all_objectives["baseline"][risk_category.value] = baseline_objectives
                print(f"📝 Fetched baseline objectives for {risk_category.value}: {len(baseline_objectives)} objectives")
            
            # Then fetch objectives for other strategies
            self.logger.info("Fetching objectives for non-baseline strategies")
            strategy_count = len(flattened_attack_strategies)
            for i, strategy in enumerate(flattened_attack_strategies):
                strategy_name = self._get_strategy_name(strategy)
                if strategy_name == "baseline":
                    continue  # Already fetched
                    
                print(f"🔄 Fetching objectives for strategy {i+1}/{strategy_count}: {strategy_name}")
                all_objectives[strategy_name] = {}
                
                for risk_category in self.risk_categories:
                    progress_bar.set_postfix({"current": f"fetching {strategy_name}/{risk_category.value}"})
                    self.logger.debug(f"Fetching objectives for {strategy_name} strategy and {risk_category.value} risk category")
                    objectives = await self._get_attack_objectives(
                        risk_category=risk_category,
                        application_scenario=application_scenario,
                        strategy=strategy_name
                    )
                    all_objectives[strategy_name][risk_category.value] = objectives
                    
            
            self.logger.info("Completed fetching all attack objectives")
            
            log_section_header(self.logger, "Starting orchestrator processing")
            # Removed console output
            
            # Create all tasks for parallel processing
            orchestrator_tasks = []
            combinations = list(itertools.product(orchestrators, flattened_attack_strategies, self.risk_categories))
            # TODO: Debugger
            # import pdb; pdb.set_trace()
            for combo_idx, (call_orchestrator, strategy, risk_category) in enumerate(combinations):
                strategy_name = self._get_strategy_name(strategy)
                objectives = all_objectives[strategy_name][risk_category.value]
                
                if not objectives:
                    self.logger.warning(f"No objectives found for {strategy_name}+{risk_category.value}, skipping")
                    print(f"⚠️ No objectives found for {strategy_name}/{risk_category.value}, skipping")
                    self.red_team_info[strategy_name][risk_category.value]["status"] = TASK_STATUS["COMPLETED"]
                    async with progress_bar_lock:
                        progress_bar.update(1)
                    continue
                
                self.logger.debug(f"[{combo_idx+1}/{len(combinations)}] Creating task: {call_orchestrator.__name__} + {strategy_name} + {risk_category.value}")
                
                # Skip baseline task if skip_baseline is True and this is a baseline strategy
                if skip_baseline and strategy == AttackStrategy.Baseline:
                    self.logger.info(f"Skipping baseline task for {risk_category.value} as skip_baseline=True")
                    async with progress_bar_lock:
                        progress_bar.update(1)
                    # Mark as completed in tracking dictionary
                    self.red_team_info[strategy_name][risk_category.value]["status"] = TASK_STATUS["COMPLETED"]
                else:
                    orchestrator_tasks.append(
                        self._process_attack(
                            target=target,
                            call_orchestrator=call_orchestrator,
                            all_prompts=objectives,
                            strategy=strategy,
                            progress_bar=progress_bar,
                            progress_bar_lock=progress_bar_lock,
                            scan_name=scan_name,
                            data_only=data_only,
                            output_path=output_path,
                            risk_category=risk_category,
                            timeout=timeout
                        )
                    )
                
            # Process tasks in parallel with optimized batching
            if parallel_execution and orchestrator_tasks:
                print(f"⚙️ Processing {len(orchestrator_tasks)} tasks in parallel (max {max_parallel_tasks} at a time)")
                self.logger.info(f"Processing {len(orchestrator_tasks)} tasks in parallel (max {max_parallel_tasks} at a time)")
                
                # Create batches for processing
                for i in range(0, len(orchestrator_tasks), max_parallel_tasks):
                    end_idx = min(i + max_parallel_tasks, len(orchestrator_tasks))
                    batch = orchestrator_tasks[i:end_idx]
                    progress_bar.set_postfix({"current": f"batch {i//max_parallel_tasks+1}/{math.ceil(len(orchestrator_tasks)/max_parallel_tasks)}"})
                    self.logger.debug(f"Processing batch of {len(batch)} tasks (tasks {i+1} to {end_idx})")
                    
                    try:
                        # Add timeout to each batch
                        await asyncio.wait_for(
                            asyncio.gather(*batch),
                            timeout=timeout * 2  # Double timeout for batches
                        )
                    except asyncio.TimeoutError:
                        self.logger.warning(f"Batch {i//max_parallel_tasks+1} timed out after {timeout*2} seconds")
                        print(f"⚠️ Batch {i//max_parallel_tasks+1} timed out, continuing with next batch")
                        # Set task status to TIMEOUT
                        batch_task_key = f"scan_batch_{i//max_parallel_tasks+1}"
                        self.task_statuses[batch_task_key] = TASK_STATUS["TIMEOUT"]
                        continue
                    except Exception as e:
                        log_error(self.logger, f"Error processing batch {i//max_parallel_tasks+1}", e)
                        self.logger.debug(f"Error in batch {i//max_parallel_tasks+1}: {str(e)}")
                        continue
            else:
                # Sequential execution 
                self.logger.info("Running orchestrator processing sequentially")
                print("⚙️ Processing tasks sequentially")
                for i, task in enumerate(orchestrator_tasks):
                    progress_bar.set_postfix({"current": f"task {i+1}/{len(orchestrator_tasks)}"})
                    self.logger.debug(f"Processing task {i+1}/{len(orchestrator_tasks)}")
                    
                    try:
                        # Add timeout to each task
                        await asyncio.wait_for(task, timeout=timeout)
                    except asyncio.TimeoutError:
                        self.logger.warning(f"Task {i+1}/{len(orchestrator_tasks)} timed out after {timeout} seconds")
                        print(f"⚠️ Task {i+1} timed out, continuing with next task")
                        # Set task status to TIMEOUT
                        task_key = f"scan_task_{i+1}"
                        self.task_statuses[task_key] = TASK_STATUS["TIMEOUT"]
                        continue
                    except Exception as e:
                        log_error(self.logger, f"Error processing task {i+1}/{len(orchestrator_tasks)}", e)
                        self.logger.debug(f"Error in task {i+1}: {str(e)}")
                        continue
            
            progress_bar.close()
            
            # Print final status
            tasks_completed = sum(1 for status in self.task_statuses.values() if status == TASK_STATUS["COMPLETED"])
            tasks_failed = sum(1 for status in self.task_statuses.values() if status == TASK_STATUS["FAILED"])
            tasks_timeout = sum(1 for status in self.task_statuses.values() if status == TASK_STATUS["TIMEOUT"])
            
            total_time = time.time() - self.start_time
            # Only log the summary to file, don't print to console
            self.logger.info(f"Scan Summary: Total tasks: {self.total_tasks}, Completed: {tasks_completed}, Failed: {tasks_failed}, Timeouts: {tasks_timeout}, Total time: {total_time/60:.1f} minutes")
            
            # Process results
            log_section_header(self.logger, "Processing results")
            
            # Convert results to RedTeamResult using only red_team_info
            red_team_result = self._to_red_team_result()
            scan_result = ScanResult(
                scorecard=red_team_result["scorecard"],
                parameters=red_team_result["parameters"],
                attack_details=red_team_result["attack_details"],
                studio_url=red_team_result["studio_url"],
            )
            
            # Create output with either full results or just conversations
            if data_only:
                self.logger.info("Data-only mode, creating output with just conversations")
                output = RedTeamResult(scan_result=scan_result, attack_details=red_team_result["attack_details"])
            else:
                output = RedTeamResult(
                    scan_result=red_team_result, 
                    attack_details=red_team_result["attack_details"]
                )
            
            # Log results to MLFlow
            self.logger.info("Logging results to MLFlow")
            await self._log_redteam_results_to_mlflow(
                redteam_output=output,
                eval_run=eval_run,
                data_only=data_only
            )
        
        if data_only: 
            self.logger.info("Data-only mode, returning results without evaluation")
            return output
        
        if output_path and output.scan_result:
            # Ensure output_path is an absolute path
            abs_output_path = output_path if os.path.isabs(output_path) else os.path.abspath(output_path)
            self.logger.info(f"Writing output to {abs_output_path}")
            _write_output(abs_output_path, output.scan_result)
            
            # Also save a copy to the scan output directory if available
            if hasattr(self, 'scan_output_dir') and self.scan_output_dir:
                final_output = os.path.join(self.scan_output_dir, "final_results.json")
                _write_output(final_output, output.scan_result)
                self.logger.info(f"Also saved a copy to {final_output}")
        elif output.scan_result and hasattr(self, 'scan_output_dir') and self.scan_output_dir:
            # If no output_path was specified but we have scan_output_dir, save there
            final_output = os.path.join(self.scan_output_dir, "final_results.json")
            _write_output(final_output, output.scan_result)
            self.logger.info(f"Saved results to {final_output}")
        
        if output.scan_result:
            self.logger.debug("Generating scorecard")
            scorecard = self._to_scorecard(output.scan_result)
            # Store scorecard in a variable for accessing later if needed
            self.scorecard = scorecard
            
            # Print scorecard to console for user visibility (without extra header)
            print(scorecard)
            
            # Print URL for detailed results (once only)
            studio_url = output.scan_result.get("studio_url", "")
            if studio_url:
                print(f"\nDetailed results available at:\n{studio_url}")
            
            # Print the output directory path so the user can find it easily
            if hasattr(self, 'scan_output_dir') and self.scan_output_dir:
                print(f"\n📂 All scan files saved to: {self.scan_output_dir}")
        
        print(f"✅ Scan completed successfully!")
        self.logger.info("Scan completed successfully")
        return output<|MERGE_RESOLUTION|>--- conflicted
+++ resolved
@@ -756,7 +756,6 @@
             self.task_statuses[task_key] = TASK_STATUS["FAILED"]
             raise
 
-<<<<<<< HEAD
     async def _crescendo_orchestrator(
         self, 
         chat_target: PromptChatTarget, 
@@ -916,9 +915,6 @@
             raise
 
     def _write_pyrit_outputs_to_file(self, orchestrator: Orchestrator) -> str:
-=======
-    def _write_pyrit_outputs_to_file(self,*, orchestrator: Orchestrator, strategy_name: str, risk_category: str, batch_idx: Optional[int] = None) -> str:
->>>>>>> 54d6aa4a
         """Write PyRIT outputs to a file with a name based on orchestrator, converter, and risk category.
         
         :param orchestrator: The orchestrator that generated the outputs
@@ -930,36 +926,7 @@
         self.logger.debug(f"Writing PyRIT outputs to file: {output_path}")
         memory = CentralMemory.get_memory_instance()
 
-<<<<<<< HEAD
-        memory = orchestrator.get_memory()
-        
-        # DEBUG: Print information about the memory object
-        print(f"DEBUG - Memory type: {type(memory)}, Length: {len(memory) if isinstance(memory, list) else 'N/A'}")
-        if isinstance(memory, list) and len(memory) > 0:
-            print(f"DEBUG - First memory item type: {type(memory[0])}")
-            if hasattr(memory[0], 'conversation_id'):
-                print(f"DEBUG - First memory item conversation_id: {memory[0].conversation_id}")
-
-        # Get conversations as a List[List[ChatMessage]]
-        conversations = [[item.to_chat_message() for item in group] for conv_id, group in itertools.groupby(memory, key=lambda x: x.conversation_id)]
-        
-        # DEBUG: Print information about the conversations
-        print(f"DEBUG - Number of conversations: {len(conversations)}")
-        for i, conv in enumerate(conversations[:2]):  # Debug first two conversations
-            print(f"DEBUG - Conversation {i+1}: length={len(conv)}, first message role={conv[0].role if len(conv)>0 else 'none'}")
-        
-        # Convert to json lines, filtering out system messages as needed
-        json_lines = ""
-        for conversation in conversations:
-            if not conversation:
-                continue
-            if conversation[0].role == 'system':
-                continue
-            
-            json_lines += json.dumps({"conversation": {"messages": [self._message_to_dict(message) for message in conversation]}}) + "\n"
-=======
         memory_label = {"risk_strategy_path": output_path}
->>>>>>> 54d6aa4a
 
         prompts_request_pieces = memory.get_prompt_request_pieces(labels=memory_label)
 
