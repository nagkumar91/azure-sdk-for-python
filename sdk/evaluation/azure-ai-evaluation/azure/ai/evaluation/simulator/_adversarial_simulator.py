--- conflicted
+++ resolved
@@ -71,11 +71,7 @@
         if self.rai_client is None:
             raise ValueError("Simulation options require rai services but ai client is not provided.")
 
-<<<<<<< HEAD
-    @monitor_adversarial_scenario(activity_name="adversarial.simulator.call")
-=======
     # @monitor_adversarial_scenario
->>>>>>> 88da43f1
     async def __call__(
         self,
         *,
