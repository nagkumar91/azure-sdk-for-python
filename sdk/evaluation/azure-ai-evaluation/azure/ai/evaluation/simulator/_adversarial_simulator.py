--- conflicted
+++ resolved
@@ -217,34 +217,6 @@
             ncols=100,
             unit="simulations",
         )
-<<<<<<< HEAD
-        template_parameter_pairs = []
-        for template in templates:
-            for parameter in template.template_parameters:
-                template_parameter_pairs.append((template, parameter.copy()))
-
-        # Randomize the flattened list
-        if randomize_order:
-            if randomization_seed is not None:
-                random.seed(randomization_seed)
-            random.shuffle(template_parameter_pairs)
-        tasks = []
-        for template, parameter in template_parameter_pairs:
-            if _jailbreak_type == "upia":
-                parameter = self._join_conversation_starter(parameter, random.choice(jailbreak_dataset))
-            tasks.append(
-                asyncio.create_task(
-                    self._simulate_async(
-                        target=target,
-                        template=template,
-                        parameters=parameter,
-                        max_conversation_turns=max_conversation_turns,
-                        api_call_retry_limit=api_call_retry_limit,
-                        api_call_retry_sleep_sec=api_call_retry_sleep_sec,
-                        api_call_delay_sec=api_call_delay_sec,
-                        language=language,
-                        semaphore=semaphore,
-=======
 
         if randomize_order:
             # The template parameter lists are persistent across sim runs within a session,
@@ -272,10 +244,10 @@
                             language=language,
                             semaphore=semaphore,
                         )
->>>>>>> d9b80f7e
                     )
                 )
-            )
+                if len(tasks) >= max_simulation_results:
+                    break
             if len(tasks) >= max_simulation_results:
                 break
         for task in asyncio.as_completed(tasks):
