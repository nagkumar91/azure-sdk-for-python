# ---------------------------------------------------------
# Copyright (c) Microsoft Corporation. All rights reserved.
# ---------------------------------------------------------

import math
import os
<<<<<<< HEAD
import re
from typing import Dict, TypeVar, Union
=======
from typing import Dict, Optional, TypeVar, Union
>>>>>>> 9ab6f9d5

from azure.ai.evaluation._legacy.prompty import (
    AsyncPrompty as _LegacyAsyncPrompty,
)
from typing_extensions import override

<<<<<<< HEAD
from azure.ai.evaluation._common.constants import (
    PROMPT_BASED_REASON_EVALUATORS,
)
=======
from azure.core.credentials import TokenCredential
from azure.ai.evaluation._common.constants import PROMPT_BASED_REASON_EVALUATORS
>>>>>>> 9ab6f9d5
from azure.ai.evaluation._constants import EVALUATION_PASS_FAIL_MAPPING
from azure.ai.evaluation._exceptions import (
    EvaluationException,
    ErrorBlame,
    ErrorCategory,
    ErrorTarget,
)
from ..._common.utils import (
    construct_prompty_model_config,
    validate_model_config,
    parse_quality_evaluator_reason_score,
)
from . import EvaluatorBase

_PFAsyncPrompty = None  # type: ignore[assignment]


try:
    from ..._user_agent import UserAgentSingleton
except ImportError:

    class UserAgentSingleton:
        @property
        def value(self) -> str:
            return "None"


T = TypeVar("T")


class PromptyEvaluatorBase(EvaluatorBase[T]):
    """Base class for all evaluators that make use of context as an input. It's also assumed that such evaluators
    make use of a prompty file, and return their results as a dictionary, with a single key-value pair
    linking the result name to a float value (unless multi-turn evaluation occurs, in which case the
    per-turn results are stored in a list under the key "evaluation_per_turn").

    :param result_key: The key to use for the result of the evaluation. Single turn evaluations will return
        a dictionary in the format {result_key: float}.
    :type result_key: str
    :param prompty_file: The path to the prompty file to use for evaluation.
    :type prompty_file: str
    :param model_config: The model configuration to use for evaluation.
    :type model_config: Union[AzureOpenAIModelConfiguration, OpenAIModelConfiguration]
    :param ignore_queries: If True, queries will be ignored in conversation evaluations. Default is False.
        Useful since some evaluators of this format are response-only.
    :type ignore_queries: bool
    :keyword is_reasoning_model: This parameter is in preview. If True, updates the config parameters in prompty file based on reasoning models. Defaults to False.
    :type is_reasoning_model: bool
    """

    _LLM_CALL_TIMEOUT = 600
    _DEFAULT_OPEN_API_VERSION = "2024-02-15-preview"

    def __init__(
        self,
        *,
        result_key: str,
        prompty_file: str,
        model_config: dict,
        eval_last_turn: bool = False,
        threshold: int = 3,
        credential: Optional[TokenCredential] = None,
        _higher_is_better: bool = False,
        **kwargs,
    ) -> None:
        self._result_key = result_key
        self._is_reasoning_model = kwargs.get("is_reasoning_model", False)
        self._prompty_file = prompty_file
        self._threshold = threshold
        self._higher_is_better = _higher_is_better
        super().__init__(
            eval_last_turn=eval_last_turn,
            threshold=threshold,
            _higher_is_better=_higher_is_better,
        )

        subclass_name = self.__class__.__name__
        user_agent = f"{UserAgentSingleton().value} (type=evaluator subtype={subclass_name})"
        prompty_model_config = construct_prompty_model_config(
            validate_model_config(model_config),
            self._DEFAULT_OPEN_API_VERSION,
            user_agent,
        )
<<<<<<< HEAD
        # Choose backend: force legacy prompty for reasoning models so
        # parameter adaptation applies
        use_pf = os.getenv("AI_EVALS_USE_PF_PROMPTY", "false").lower() == "true"
        if self._is_reasoning_model:
            AsyncPromptyClass = _LegacyAsyncPrompty
        else:
            if use_pf and _PFAsyncPrompty is None:
                try:
                    from promptflow.core._flow import (  # type: ignore
                        AsyncPrompty as _PFAsyncPrompty_import,
                    )

                    # assign to module-level for reuse
                    globals()["_PFAsyncPrompty"] = _PFAsyncPrompty_import
                except Exception:  # pragma: no cover - PF not available
                    globals()["_PFAsyncPrompty"] = None
            AsyncPromptyClass = _PFAsyncPrompty if (use_pf and _PFAsyncPrompty is not None) else _LegacyAsyncPrompty

        self._flow = AsyncPromptyClass.load(  # type: ignore[call-arg]
            source=self._prompty_file,
            model=prompty_model_config,
=======

        self._flow = AsyncPrompty.load(
            source=self._prompty_file,
            model=prompty_model_config,
            token_credential=credential,
>>>>>>> 9ab6f9d5
            is_reasoning_model=self._is_reasoning_model,
        )

    # __call__ not overridden here because child classes have such varied signatures that there's no point
    # defining a default here.
    def _get_binary_result(self, score: float) -> str:
        """Get the binary result based on the score.

        :param score: The score to evaluate.
        :type score: float
        :return: The binary result.
        :rtype: str
        """
        if math.isnan(score):
            return "unknown"
        if self._higher_is_better:
            if score >= self._threshold:
                return EVALUATION_PASS_FAIL_MAPPING[True]
            else:
                return EVALUATION_PASS_FAIL_MAPPING[False]
        else:
            if score <= self._threshold:
                return EVALUATION_PASS_FAIL_MAPPING[True]
            else:
                return EVALUATION_PASS_FAIL_MAPPING[False]

    @override
    async def _do_eval(self, eval_input: Dict) -> Dict[str, Union[float, str]]:  # type: ignore[override]
        """Do a relevance evaluation.

        :param eval_input: The input to the evaluator. Expected to contain
        whatever inputs are needed for the _flow method, including context
        and other fields depending on the child class.
        :type eval_input: Dict
        :return: The evaluation result.
        :rtype: Dict
        """
        if "query" not in eval_input and "response" not in eval_input:
            raise EvaluationException(
                message="Only text conversation inputs are supported.",
                internal_message="Only text conversation inputs are supported.",
                blame=ErrorBlame.USER_ERROR,
                category=ErrorCategory.INVALID_VALUE,
                target=ErrorTarget.CONVERSATION,
            )
        llm_output = await self._flow(timeout=self._LLM_CALL_TIMEOUT, **eval_input)

        score = math.nan
        if llm_output:
            # Parse out score and reason from evaluators known to possess them.
            if self._result_key in PROMPT_BASED_REASON_EVALUATORS:
                score, reason = parse_quality_evaluator_reason_score(llm_output)
                binary_result = self._get_binary_result(score)
                return {
                    self._result_key: float(score),
                    f"gpt_{self._result_key}": float(score),
                    f"{self._result_key}_reason": reason,
                    f"{self._result_key}_result": binary_result,
                    f"{self._result_key}_threshold": self._threshold,
                }
            match = re.search(r"\d", llm_output)
            if match:
                score = float(match.group())
                binary_result = self._get_binary_result(score)
            return {
                self._result_key: float(score),
                f"gpt_{self._result_key}": float(score),
                f"{self._result_key}_result": binary_result,
                f"{self._result_key}_threshold": self._threshold,
            }

        binary_result = self._get_binary_result(score)
        return {
            self._result_key: float(score),
            f"gpt_{self._result_key}": float(score),
            f"{self._result_key}_result": binary_result,
            f"{self._result_key}_threshold": self._threshold,
        }<|MERGE_RESOLUTION|>--- conflicted
+++ resolved
@@ -4,26 +4,18 @@
 
 import math
 import os
-<<<<<<< HEAD
 import re
-from typing import Dict, TypeVar, Union
-=======
-from typing import Dict, Optional, TypeVar, Union
->>>>>>> 9ab6f9d5
+import os
+from typing import Dict, TypeVar, Union, Optional
 
 from azure.ai.evaluation._legacy.prompty import (
     AsyncPrompty as _LegacyAsyncPrompty,
 )
+from azure.ai.evaluation._legacy._adapters._flows import AsyncPrompty
+from azure.core.credentials import TokenCredential
 from typing_extensions import override
 
-<<<<<<< HEAD
-from azure.ai.evaluation._common.constants import (
-    PROMPT_BASED_REASON_EVALUATORS,
-)
-=======
-from azure.core.credentials import TokenCredential
 from azure.ai.evaluation._common.constants import PROMPT_BASED_REASON_EVALUATORS
->>>>>>> 9ab6f9d5
 from azure.ai.evaluation._constants import EVALUATION_PASS_FAIL_MAPPING
 from azure.ai.evaluation._exceptions import (
     EvaluationException,
@@ -107,36 +99,9 @@
             self._DEFAULT_OPEN_API_VERSION,
             user_agent,
         )
-<<<<<<< HEAD
-        # Choose backend: force legacy prompty for reasoning models so
-        # parameter adaptation applies
-        use_pf = os.getenv("AI_EVALS_USE_PF_PROMPTY", "false").lower() == "true"
-        if self._is_reasoning_model:
-            AsyncPromptyClass = _LegacyAsyncPrompty
-        else:
-            if use_pf and _PFAsyncPrompty is None:
-                try:
-                    from promptflow.core._flow import (  # type: ignore
-                        AsyncPrompty as _PFAsyncPrompty_import,
-                    )
-
-                    # assign to module-level for reuse
-                    globals()["_PFAsyncPrompty"] = _PFAsyncPrompty_import
-                except Exception:  # pragma: no cover - PF not available
-                    globals()["_PFAsyncPrompty"] = None
-            AsyncPromptyClass = _PFAsyncPrompty if (use_pf and _PFAsyncPrompty is not None) else _LegacyAsyncPrompty
-
-        self._flow = AsyncPromptyClass.load(  # type: ignore[call-arg]
-            source=self._prompty_file,
-            model=prompty_model_config,
-=======
 
         self._flow = AsyncPrompty.load(
-            source=self._prompty_file,
-            model=prompty_model_config,
-            token_credential=credential,
->>>>>>> 9ab6f9d5
-            is_reasoning_model=self._is_reasoning_model,
+            source=self._prompty_file, model=prompty_model_config, is_reasoning_model=self._is_reasoning_model
         )
 
     # __call__ not overridden here because child classes have such varied signatures that there's no point
