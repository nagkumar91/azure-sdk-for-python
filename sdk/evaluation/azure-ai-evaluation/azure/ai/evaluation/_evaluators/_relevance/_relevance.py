# ---------------------------------------------------------
# Copyright (c) Microsoft Corporation. All rights reserved.
# ---------------------------------------------------------
import logging
import math
import os
from typing import Dict, Union, List

from typing_extensions import overload, override

from azure.ai.evaluation._exceptions import (
    EvaluationException,
    ErrorBlame,
    ErrorCategory,
    ErrorTarget,
)
from ..._common.utils import reformat_conversation_history, reformat_agent_response

from azure.ai.evaluation._model_configurations import Conversation
from azure.ai.evaluation._evaluators._common import PromptyEvaluatorBase

logger = logging.getLogger(__name__)


class RelevanceEvaluator(PromptyEvaluatorBase):
    """
    Evaluates relevance score for a given query and response or a multi-turn conversation, including reasoning.

    The relevance measure assesses the ability of answers to capture the key points of the context.
    High relevance scores signify the AI system's understanding of the input and its capability to produce coherent
    and contextually appropriate outputs. Conversely, low relevance scores indicate that generated responses might
    be off-topic, lacking in context, or insufficient in addressing the user's intended queries. Use the relevance
    metric when evaluating the AI system's performance in understanding the input and generating contextually
    appropriate responses.

    Relevance scores range from 1 to 5, with 1 being the worst and 5 being the best.

    :param model_config: Configuration for the Azure OpenAI model.
    :type model_config: Union[~azure.ai.evaluation.AzureOpenAIModelConfiguration,
        ~azure.ai.evaluation.OpenAIModelConfiguration]
    :param threshold: The threshold for the relevance evaluator. Default is 3.
    :type threshold: int
    :keyword is_reasoning_model: (Preview) config for chat completions is
        updated to use reasoning models
    :type is_reasoning_model: bool

    .. admonition:: Example:

        .. literalinclude:: ../samples/evaluation_samples_evaluate.py
            :start-after: [START relevance_evaluator]
            :end-before: [END relevance_evaluator]
            :language: python
            :dedent: 8
            :caption: Initialize and call a RelevanceEvaluator with a query, response, and context.

    .. admonition:: Example using Azure AI Project URL:

        .. literalinclude:: ../samples/evaluation_samples_evaluate_fdp.py
            :start-after: [START relevance_evaluator]
            :end-before: [END relevance_evaluator]
            :language: python
            :dedent: 8
            :caption: Initialize and call RelevanceEvaluator using Azure AI Project URL in the following format
                https://{resource_name}.services.ai.azure.com/api/projects/{project_name}

    .. admonition:: Example with Threshold:

        .. literalinclude:: ../samples/evaluation_samples_threshold.py
            :start-after: [START threshold_relevance_evaluator]
            :end-before: [END threshold_relevance_evaluator]
            :language: python
            :dedent: 8
            :caption: Initialize with threshold and call a RelevanceEvaluator with a query, response, and context.

    .. note::

        To align with our support of a diverse set of models, an output key without the `gpt_` prefix has been added.
        To maintain backwards compatibility, the old key with the `gpt_` prefix is still be present in the output;
        however, it is recommended to use the new key moving forward as the old key will be deprecated in the future.
    """

    # Constants must be defined within eval's directory to be save/loadable
    _PROMPTY_FILE = "relevance.prompty"
    _RESULT_KEY = "relevance"

    id = "azureai://built-in/evaluators/relevance"
    """Evaluator identifier, experimental and to be used only with evaluation in cloud."""

    @override
<<<<<<< HEAD
    def __init__(self, model_config, *, threshold=3, **kwargs):
=======
    def __init__(self, model_config, *, credential=None, threshold=3):
>>>>>>> 9ab6f9d5
        current_dir = os.path.dirname(__file__)
        prompty_path = os.path.join(current_dir, self._PROMPTY_FILE)
        self._threshold = threshold
        self._higher_is_better = True
        super().__init__(
            model_config=model_config,
            prompty_file=prompty_path,
            result_key=self._RESULT_KEY,
            threshold=threshold,
            credential=credential,
            _higher_is_better=self._higher_is_better,
            **kwargs,
        )

    @overload
    def __call__(
        self,
        *,
        query: str,
        response: str,
    ) -> Dict[str, Union[str, float]]:
        """Evaluate groundedness for given input of query, response, context

        :keyword query: The query to be evaluated.
        :paramtype query: str
        :keyword response: The response to be evaluated.
        :paramtype response: str
        :return: The relevance score.
        :rtype: Dict[str, float]
        """

    @overload
    def __call__(
        self,
        *,
        conversation: Conversation,
    ) -> Dict[str, Union[float, Dict[str, List[Union[str, float]]]]]:
        """Evaluate relevance for a conversation

        :keyword conversation: The conversation to evaluate. Expected to contain a list of conversation turns under the
            key "messages", and potentially a global context under the key "context". Conversation turns are expected
            to be dictionaries with keys "content", "role", and possibly "context".
        :paramtype conversation: Optional[~azure.ai.evaluation.Conversation]
        :return: The relevance score.
        :rtype: Dict[str, Union[float, Dict[str, List[float]]]]
        """

    @override
    def __call__(  # pylint: disable=docstring-missing-param
        self,
        *args,
        **kwargs,
    ):
        """Evaluate relevance. Accepts either a query and response for a single evaluation,
        or a conversation for a multi-turn evaluation. If the conversation has more than one turn,
        the evaluator will aggregate the results of each turn.

        :keyword query: The query to be evaluated. Mutually exclusive with the `conversation` parameter.
        :paramtype query: Optional[str]
        :keyword response: The response to be evaluated. Mutually exclusive with the `conversation` parameter.
        :paramtype response: Optional[str]
        :keyword conversation: The conversation to evaluate. Expected to contain a list of conversation turns under the
            key "messages", and potentially a global context under the key "context". Conversation turns are expected
            to be dictionaries with keys "content", "role", and possibly "context".
        :paramtype conversation: Optional[~azure.ai.evaluation.Conversation]
        :return: The relevance score.
        :rtype: Union[Dict[str, Union[str, float]], Dict[str, Union[float, Dict[str, List[Union[str, float]]]]]]
        """
        return super().__call__(*args, **kwargs)

    async def _do_eval(self, eval_input: Dict) -> Dict[str, Union[float, str]]:  # type: ignore[override]
        """Do a relevance evaluation.

        :param eval_input: The input to the evaluator. Expected to contain
        whatever inputs are needed for the _flow method, including context
        and other fields depending on the child class.
        :type eval_input: Dict
        :return: The evaluation result.
        :rtype: Dict
        """
        if "query" not in eval_input and "response" not in eval_input:
            raise EvaluationException(
                message="Only text conversation inputs are supported.",
                internal_message="Only text conversation inputs are supported.",
                blame=ErrorBlame.USER_ERROR,
                category=ErrorCategory.INVALID_VALUE,
                target=ErrorTarget.CONVERSATION,
            )
        if not isinstance(eval_input["query"], str):
            eval_input["query"] = reformat_conversation_history(eval_input["query"], logger)
        if not isinstance(eval_input["response"], str):
            eval_input["response"] = reformat_agent_response(eval_input["response"], logger)
        llm_output = await self._flow(timeout=self._LLM_CALL_TIMEOUT, **eval_input)
        score = math.nan

        if isinstance(llm_output, dict):
            score = float(llm_output.get("score", math.nan))
            reason = llm_output.get("explanation", "")
            # Parse out score and reason from evaluators known to possess them.
            binary_result = self._get_binary_result(score)
            return {
                self._result_key: float(score),
                f"gpt_{self._result_key}": float(score),
                f"{self._result_key}_reason": reason,
                f"{self._result_key}_result": binary_result,
                f"{self._result_key}_threshold": self._threshold,
            }

        binary_result = self._get_binary_result(score)
        return {
            self._result_key: float(score),
            f"gpt_{self._result_key}": float(score),
            f"{self._result_key}_result": binary_result,
            f"{self._result_key}_threshold": self._threshold,
        }<|MERGE_RESOLUTION|>--- conflicted
+++ resolved
@@ -87,11 +87,7 @@
     """Evaluator identifier, experimental and to be used only with evaluation in cloud."""
 
     @override
-<<<<<<< HEAD
-    def __init__(self, model_config, *, threshold=3, **kwargs):
-=======
-    def __init__(self, model_config, *, credential=None, threshold=3):
->>>>>>> 9ab6f9d5
+    def __init__(self, model_config, *, threshold=3, credential=None, **kwargs):
         current_dir = os.path.dirname(__file__)
         prompty_path = os.path.join(current_dir, self._PROMPTY_FILE)
         self._threshold = threshold
